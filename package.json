{
  "name": "jellyseerr",
<<<<<<< HEAD
  "version": "1.0.2",
=======
  "version": "0.1.0",
>>>>>>> 54067e04
  "private": true,
  "scripts": {
    "dev": "nodemon -e ts --watch server --watch overseerr-api.yml -e .json,.ts,.yml -x ts-node --files --project server/tsconfig.json server/index.ts",
    "build:server": "tsc --project server/tsconfig.json && copyfiles -u 2 server/templates/**/*.{html,pug} dist/templates",
    "build:next": "next build",
    "build": "yarn build:next && yarn build:server",
    "lint": "eslint \"./server/**/*.{ts,tsx}\" \"./src/**/*.{ts,tsx}\"",
    "start": "NODE_ENV=production node dist/index.js",
    "i18n:extract": "extract-messages -l=en -o src/i18n/locale -d en --flat true --overwriteDefault true \"./src/**/!(*.test).{ts,tsx}\"",
    "migration:generate": "ts-node --project server/tsconfig.json ./node_modules/typeorm/cli.js migration:generate",
    "migration:create": "ts-node --project server/tsconfig.json ./node_modules/typeorm/cli.js migration:create",
    "migration:run": "ts-node --project server/tsconfig.json ./node_modules/typeorm/cli.js migration:run",
    "format": "prettier --write .",
    "prepare": "husky install"
  },
  "repository": {
    "type": "git",
    "url": "https://github.com/fallenbagel/jellyseerr.git"
  },
  "license": "MIT",
  "dependencies": {
    "@headlessui/react": "^1.5.0",
    "@heroicons/react": "^1.0.6",
    "@supercharge/request-ip": "^1.2.0",
    "@svgr/webpack": "^6.2.1",
    "@tanem/react-nprogress": "^4.0.10",
    "ace-builds": "^1.4.14",
    "axios": "^0.26.1",
    "bcrypt": "^5.0.1",
    "bowser": "^2.11.0",
    "connect-typeorm": "^1.1.4",
    "cookie-parser": "^1.4.6",
    "copy-to-clipboard": "^3.3.1",
    "country-flag-icons": "^1.4.21",
    "csurf": "^1.11.0",
    "email-templates": "^8.0.10",
    "express": "^4.17.3",
    "express-openapi-validator": "^4.13.6",
    "express-rate-limit": "^6.3.0",
    "express-session": "^1.17.2",
    "formik": "^2.2.9",
    "gravatar-url": "^3.1.0",
    "intl": "^1.2.5",
    "lodash": "^4.17.21",
    "next": "12.1.0",
    "node-cache": "^5.1.2",
    "node-gyp": "^9.0.0",
    "node-schedule": "^2.1.0",
    "nodemailer": "^6.7.2",
    "openpgp": "^5.2.0",
    "plex-api": "^5.3.2",
    "pug": "^3.0.2",
    "react": "17.0.2",
    "react-ace": "^9.5.0",
    "react-animate-height": "^2.0.23",
    "react-dom": "17.0.2",
    "react-intersection-observer": "^8.33.1",
    "react-intl": "5.24.7",
    "react-markdown": "^8.0.0",
    "react-select": "^5.2.2",
    "react-spring": "^9.4.4",
    "react-toast-notifications": "^2.5.1",
    "react-transition-group": "^4.4.2",
    "react-truncate-markup": "^5.1.0",
    "react-use-clipboard": "1.0.7",
    "reflect-metadata": "^0.1.13",
    "secure-random-password": "^0.2.3",
    "semver": "^7.3.5",
    "sqlite3": "^5.0.2",
<<<<<<< HEAD
    "swagger-ui-express": "^4.1.6",
    "swr": "^0.5.6",
    "typeorm": "0.2.37",
    "uuid": "^8.3.2",
=======
    "swagger-ui-express": "^4.3.0",
    "swr": "^1.2.2",
    "typeorm": "0.2.45",
>>>>>>> 54067e04
    "web-push": "^3.4.5",
    "winston": "^3.6.0",
    "winston-daily-rotate-file": "^4.6.1",
    "xml2js": "^0.4.23",
    "yamljs": "^0.3.0",
    "yup": "^0.32.11"
  },
  "devDependencies": {
<<<<<<< HEAD
    "@babel/cli": "^7.15.7",
    "@commitlint/cli": "^13.1.0",
    "@commitlint/config-conventional": "^13.1.0",
    "@fullhuman/postcss-purgecss": "3.0.0",
    "@semantic-release/changelog": "^5.0.1",
    "@semantic-release/commit-analyzer": "^9.0.1",
    "@semantic-release/exec": "^5.0.0",
    "@semantic-release/git": "^9.0.1",
    "@tailwindcss/aspect-ratio": "^0.2.1",
    "@tailwindcss/forms": "^0.3.3",
    "@tailwindcss/typography": "^0.4.1",
=======
    "@babel/cli": "^7.17.6",
    "@commitlint/cli": "^16.2.1",
    "@commitlint/config-conventional": "^16.2.1",
    "@semantic-release/changelog": "^6.0.1",
    "@semantic-release/commit-analyzer": "^9.0.2",
    "@semantic-release/exec": "^6.0.3",
    "@semantic-release/git": "^10.0.1",
    "@tailwindcss/aspect-ratio": "^0.4.0",
    "@tailwindcss/forms": "^0.5.0",
    "@tailwindcss/typography": "^0.5.2",
>>>>>>> 54067e04
    "@types/bcrypt": "^5.0.0",
    "@types/cookie-parser": "^1.4.2",
    "@types/country-flag-icons": "^1.2.0",
    "@types/csurf": "^1.11.2",
    "@types/email-templates": "^8.0.4",
    "@types/express": "^4.17.13",
    "@types/express-session": "^1.17.4",
    "@types/lodash": "^4.14.179",
    "@types/node": "^17.0.21",
    "@types/node-schedule": "^1.3.2",
    "@types/nodemailer": "^6.4.4",
    "@types/react": "^17.0.40",
    "@types/react-dom": "^17.0.13",
    "@types/react-transition-group": "^4.4.4",
    "@types/secure-random-password": "^0.2.1",
    "@types/semver": "^7.3.9",
    "@types/swagger-ui-express": "^4.1.3",
    "@types/uuid": "^8.3.1",
    "@types/web-push": "^3.3.2",
    "@types/xml2js": "^0.4.9",
    "@types/yamljs": "^0.2.31",
    "@types/yup": "^0.29.13",
    "@typescript-eslint/eslint-plugin": "^5.14.0",
    "@typescript-eslint/parser": "^5.14.0",
    "autoprefixer": "^10.4.2",
    "babel-plugin-react-intl": "^8.2.25",
    "babel-plugin-react-intl-auto": "^3.3.0",
    "commitizen": "^4.2.4",
    "copyfiles": "^2.4.1",
    "cz-conventional-changelog": "^3.3.0",
    "eslint": "^8.11.0",
    "eslint-config-next": "^12.1.0",
    "eslint-config-prettier": "^8.5.0",
    "eslint-plugin-formatjs": "^3.0.0",
    "eslint-plugin-jsx-a11y": "^6.5.1",
    "eslint-plugin-prettier": "^4.0.0",
    "eslint-plugin-react": "^7.29.3",
    "eslint-plugin-react-hooks": "^4.3.0",
    "extract-react-intl-messages": "^4.1.1",
    "husky": "^7.0.4",
    "lint-staged": "^12.3.5",
    "nodemon": "^2.0.15",
    "postcss": "^8.4.8",
    "prettier": "^2.5.1",
    "prettier-plugin-tailwindcss": "^0.1.8",
    "semantic-release": "^19.0.2",
    "semantic-release-docker-buildx": "^1.0.1",
    "tailwindcss": "^3.0.23",
    "ts-node": "^10.7.0",
    "typescript": "^4.6.2"
  },
  "resolutions": {
    "sqlite3/node-gyp": "^8.4.1"
  },
  "config": {
    "commitizen": {
      "path": "./node_modules/cz-conventional-changelog"
    }
  },
  "lint-staged": {
    "**/*.{ts,tsx,js}": [
      "prettier --write",
      "eslint"
    ],
    "**/*.{json,md,css}": [
      "prettier --write"
    ]
  },
  "commitlint": {
    "extends": [
      "@commitlint/config-conventional"
    ]
  },
  "prettier": {
    "singleQuote": true,
    "trailingComma": "es5"
  },
  "release": {
    "plugins": [
      "@semantic-release/commit-analyzer",
      "@semantic-release/release-notes-generator",
      [
        "@semantic-release/changelog",
        {
          "changelogFile": "CHANGELOG.md"
        }
      ],
      "@semantic-release/npm",
      [
        "@semantic-release/git",
        {
          "assets": [
            "package.json",
            "CHANGELOG.md"
          ],
          "message": "chore(release): ${nextRelease.version}"
        }
      ],
      "semantic-release-docker-buildx",
      [
        "@semantic-release/github",
        {
          "addReleases": "bottom"
        }
      ]
    ],
    "branches": [
      "main"
    ],
    "npmPublish": false,
    "publish": [
      {
        "path": "semantic-release-docker-buildx",
        "buildArgs": {
          "COMMIT_TAG": "$GITHUB_SHA"
        },
        "imageNames": [
          "fallenbagel/jellyseerr"
        ],
        "platforms": [
          "linux/amd64",
          "linux/arm64",
          "linux/arm/v7"
        ]
      },
      "@semantic-release/github"
    ]
  }
}<|MERGE_RESOLUTION|>--- conflicted
+++ resolved
@@ -1,10 +1,6 @@
 {
   "name": "jellyseerr",
-<<<<<<< HEAD
-  "version": "1.0.2",
-=======
-  "version": "0.1.0",
->>>>>>> 54067e04
+  "version": "1.29.1",
   "private": true,
   "scripts": {
     "dev": "nodemon -e ts --watch server --watch overseerr-api.yml -e .json,.ts,.yml -x ts-node --files --project server/tsconfig.json server/index.ts",
@@ -74,16 +70,9 @@
     "secure-random-password": "^0.2.3",
     "semver": "^7.3.5",
     "sqlite3": "^5.0.2",
-<<<<<<< HEAD
-    "swagger-ui-express": "^4.1.6",
-    "swr": "^0.5.6",
-    "typeorm": "0.2.37",
-    "uuid": "^8.3.2",
-=======
     "swagger-ui-express": "^4.3.0",
     "swr": "^1.2.2",
     "typeorm": "0.2.45",
->>>>>>> 54067e04
     "web-push": "^3.4.5",
     "winston": "^3.6.0",
     "winston-daily-rotate-file": "^4.6.1",
@@ -92,19 +81,6 @@
     "yup": "^0.32.11"
   },
   "devDependencies": {
-<<<<<<< HEAD
-    "@babel/cli": "^7.15.7",
-    "@commitlint/cli": "^13.1.0",
-    "@commitlint/config-conventional": "^13.1.0",
-    "@fullhuman/postcss-purgecss": "3.0.0",
-    "@semantic-release/changelog": "^5.0.1",
-    "@semantic-release/commit-analyzer": "^9.0.1",
-    "@semantic-release/exec": "^5.0.0",
-    "@semantic-release/git": "^9.0.1",
-    "@tailwindcss/aspect-ratio": "^0.2.1",
-    "@tailwindcss/forms": "^0.3.3",
-    "@tailwindcss/typography": "^0.4.1",
-=======
     "@babel/cli": "^7.17.6",
     "@commitlint/cli": "^16.2.1",
     "@commitlint/config-conventional": "^16.2.1",
@@ -115,7 +91,6 @@
     "@tailwindcss/aspect-ratio": "^0.4.0",
     "@tailwindcss/forms": "^0.5.0",
     "@tailwindcss/typography": "^0.5.2",
->>>>>>> 54067e04
     "@types/bcrypt": "^5.0.0",
     "@types/cookie-parser": "^1.4.2",
     "@types/country-flag-icons": "^1.2.0",
@@ -133,7 +108,6 @@
     "@types/secure-random-password": "^0.2.1",
     "@types/semver": "^7.3.9",
     "@types/swagger-ui-express": "^4.1.3",
-    "@types/uuid": "^8.3.1",
     "@types/web-push": "^3.3.2",
     "@types/xml2js": "^0.4.9",
     "@types/yamljs": "^0.2.31",
