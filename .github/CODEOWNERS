# Global code ownership
<<<<<<< HEAD

-       @Fallenbagel

# i18n locale files

src/i18n/locale/ @Fallenbagel
=======
*                               @sct @TheCatLady @danshilm @OwsleyJr

# Documentation
/.all-contributorsrc            @TheCatLady @samwiseg0 @danshilm @OwsleyJr
/*.md                           @TheCatLady @samwiseg0 @danshilm @OwsleyJr
/docs/                          @TheCatLady @samwiseg0 @danshilm @OwsleyJr

# Snap-related files
/.github/workflows/snap.yaml    @samwiseg0
/snap/                          @samwiseg0

# i18n locale files
/src/i18n/locale/               @sct @TheCatLady
/src/i18n/locale/en.json        @sct @TheCatLady @danshilm @OwsleyJr
>>>>>>> 21231186
<|MERGE_RESOLUTION|>--- conflicted
+++ resolved
@@ -1,13 +1,5 @@
 # Global code ownership
-<<<<<<< HEAD
-
--       @Fallenbagel
-
-# i18n locale files
-
-src/i18n/locale/ @Fallenbagel
-=======
-*                               @sct @TheCatLady @danshilm @OwsleyJr
+*                               @sct @TheCatLady @danshilm @OwsleyJr @Fallenbagel
 
 # Documentation
 /.all-contributorsrc            @TheCatLady @samwiseg0 @danshilm @OwsleyJr
@@ -20,5 +12,4 @@
 
 # i18n locale files
 /src/i18n/locale/               @sct @TheCatLady
-/src/i18n/locale/en.json        @sct @TheCatLady @danshilm @OwsleyJr
->>>>>>> 21231186
+/src/i18n/locale/en.json        @sct @TheCatLady @danshilm @OwsleyJr