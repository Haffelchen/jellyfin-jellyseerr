name: Jellyseerr PostgreSQL Preview

on:
  push:
    branches:
      - 'v1.7.0/postgresql'

jobs:

  build_and_push:
<<<<<<< HEAD
    name: Build & Publish Docker Image
=======
    name: Build & Publish Docker Preview Images
>>>>>>> 7af193b8
    runs-on: ubuntu-22.04
    steps:
      - name: Checkout
        uses: actions/checkout@v3

      - name: Set up QEMU
        uses: docker/setup-qemu-action@v2

      - name: Set up Docker Buildx
        uses: docker/setup-buildx-action@v2

      - name: Log in to GitHub Container Registry
        uses: docker/login-action@v2
        with:
          registry: ghcr.io
          username: ${{ github.repository_owner }}
          password: ${{ secrets.GITHUB_TOKEN }}

      - name: Build and push
        uses: docker/build-push-action@v3
        with:
          context: .
          file: ./Dockerfile
          platforms: linux/amd64
          push: true
          build-args: |
            COMMIT_TAG=${{ github.sha }}
          tags: |
            ghcr.io/${{ github.repository_owner }}/jellyseerr-pgsql:v1.7.0-preview<|MERGE_RESOLUTION|>--- conflicted
+++ resolved
@@ -1,36 +1,29 @@
-name: Jellyseerr PostgreSQL Preview
+name: Jellyseerr Preview
 
 on:
   push:
-    branches:
-      - 'v1.7.0/postgresql'
+    tags:
+      - 'preview-*'
 
 jobs:
-
   build_and_push:
-<<<<<<< HEAD
-    name: Build & Publish Docker Image
-=======
     name: Build & Publish Docker Preview Images
->>>>>>> 7af193b8
     runs-on: ubuntu-22.04
     steps:
       - name: Checkout
         uses: actions/checkout@v3
-
+      - name: Get the version
+        id: get_version
+        run: echo "VERSION=${GITHUB_REF#refs/tags/}" >> $GITHUB_OUTPUT
       - name: Set up QEMU
         uses: docker/setup-qemu-action@v2
-
       - name: Set up Docker Buildx
         uses: docker/setup-buildx-action@v2
-
-      - name: Log in to GitHub Container Registry
+      - name: Log in to Docker Hub
         uses: docker/login-action@v2
         with:
-          registry: ghcr.io
-          username: ${{ github.repository_owner }}
-          password: ${{ secrets.GITHUB_TOKEN }}
-
+          username: ${{ secrets.DOCKER_USERNAME }}
+          password: ${{ secrets.DOCKER_TOKEN }}
       - name: Build and push
         uses: docker/build-push-action@v3
         with:
@@ -41,4 +34,4 @@
           build-args: |
             COMMIT_TAG=${{ github.sha }}
           tags: |
-            ghcr.io/${{ github.repository_owner }}/jellyseerr-pgsql:v1.7.0-preview+            fallenbagel/jellyseerr:${{ steps.get_version.outputs.VERSION }}