--- conflicted
+++ resolved
@@ -3,7 +3,7 @@
 on:
   push:
     tags:
-      - "preview-*"
+      - 'preview-*'
 
 jobs:
   build_and_push:
@@ -24,15 +24,6 @@
         with:
           username: ${{ secrets.DOCKER_USERNAME }}
           password: ${{ secrets.DOCKER_TOKEN }}
-<<<<<<< HEAD
-=======
-      - name: Log in to GitHub Container Registry
-        uses: docker/login-action@v2
-        with:
-          registry: ghcr.io
-          username: ${{ github.repository_owner }}
-          password: ${{ secrets.GITHUB_TOKEN }}
->>>>>>> 03d5e566
       - name: Build and push
         uses: docker/build-push-action@v3
         with:
