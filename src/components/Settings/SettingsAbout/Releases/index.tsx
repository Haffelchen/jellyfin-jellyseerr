--- conflicted
+++ resolved
@@ -18,19 +18,10 @@
   latestversion: 'Latest',
   currentversion: 'Current',
   viewchangelog: 'View Changelog',
-<<<<<<< HEAD
-  runningDevelopMessage:
-    'The latest changes to the <code>develop</code> branch of Jellyseerr are not shown below. Please see the commit history for this branch on <GithubLink>GitHub</GithubLink> for details.',
-});
-
-const REPO_RELEASE_API =
-  'https://api.github.com/repos/Fallenbagel/jellyseerr/releases?per_page=20';
-=======
 });
 
 const REPO_RELEASE_API =
   'https://api.github.com/repos/fallenbagel/jellyseerr/releases?per_page=20';
->>>>>>> 54067e04
 
 interface GitHubRelease {
   url: string;
@@ -148,34 +139,8 @@
   return (
     <div>
       <h3 className="heading">{intl.formatMessage(messages.releases)}</h3>
-<<<<<<< HEAD
-      <div className="section">
-        {currentVersion.startsWith('develop-') && (
-          <Alert
-            title={intl.formatMessage(messages.runningDevelopMessage, {
-              code: function code(msg) {
-                return <code className="bg-opacity-50">{msg}</code>;
-              },
-              GithubLink: function GithubLink(msg) {
-                return (
-                  <a
-                    href="https://github.com/Fallenbagel/jellyseerr"
-                    target="_blank"
-                    rel="noreferrer"
-                    className="text-yellow-100 underline transition duration-300 hover:text-white"
-                  >
-                    {msg}
-                  </a>
-                );
-              },
-            })}
-          />
-        )}
-        {data?.map((release, index) => {
-=======
       <div className="section space-y-3">
         {data.map((release, index) => {
->>>>>>> 54067e04
           return (
             <div key={`release-${release.id}`}>
               <Release
