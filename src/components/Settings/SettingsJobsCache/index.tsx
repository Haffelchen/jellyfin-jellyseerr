import Spinner from '@app/assets/spinner.svg';
import Badge from '@app/components/Common/Badge';
import Button from '@app/components/Common/Button';
import LoadingSpinner from '@app/components/Common/LoadingSpinner';
import Modal from '@app/components/Common/Modal';
import PageTitle from '@app/components/Common/PageTitle';
import Table from '@app/components/Common/Table';
import globalMessages from '@app/i18n/globalMessages';
import { formatBytes } from '@app/utils/numberHelpers';
import { Transition } from '@headlessui/react';
import { PlayIcon, StopIcon, TrashIcon } from '@heroicons/react/outline';
import { PencilIcon } from '@heroicons/react/solid';
import type { CacheItem } from '@server/interfaces/api/settingsInterfaces';
import type { JobId } from '@server/lib/settings';
import axios from 'axios';
import { Fragment, useState } from 'react';
import type { MessageDescriptor } from 'react-intl';
import { defineMessages, FormattedRelativeTime, useIntl } from 'react-intl';
import { useToasts } from 'react-toast-notifications';
import useSWR from 'swr';
<<<<<<< HEAD
import { MediaServerType } from '../../../../server/constants/server';
import { CacheItem } from '../../../../server/interfaces/api/settingsInterfaces';
import { JobId } from '../../../../server/lib/settings';
import Spinner from '../../../assets/spinner.svg';
import useSettings from '../../../hooks/useSettings';
import globalMessages from '../../../i18n/globalMessages';
import { formatBytes } from '../../../utils/numberHelpers';
import Badge from '../../Common/Badge';
import Button from '../../Common/Button';
import LoadingSpinner from '../../Common/LoadingSpinner';
import Modal from '../../Common/Modal';
import PageTitle from '../../Common/PageTitle';
import Table from '../../Common/Table';
import Transition from '../../Transition';
=======
>>>>>>> 03d5e566

const messages: { [messageName: string]: MessageDescriptor } = defineMessages({
  jobsandcache: 'Jobs & Cache',
  jobs: 'Jobs',
  jobsDescription:
    'Overseerr performs certain maintenance tasks as regularly-scheduled jobs, but they can also be manually triggered below. Manually running a job will not alter its schedule.',
  jobname: 'Job Name',
  jobtype: 'Type',
  nextexecution: 'Next Execution',
  runnow: 'Run Now',
  canceljob: 'Cancel Job',
  jobstarted: '{jobname} started.',
  jobcancelled: '{jobname} canceled.',
  process: 'Process',
  command: 'Command',
  cache: 'Cache',
  cacheDescription:
    'Overseerr caches requests to external API endpoints to optimize performance and avoid making unnecessary API calls.',
  cacheflushed: '{cachename} cache flushed.',
  cachename: 'Cache Name',
  cachehits: 'Hits',
  cachemisses: 'Misses',
  cachekeys: 'Total Keys',
  cacheksize: 'Key Size',
  cachevsize: 'Value Size',
  flushcache: 'Flush Cache',
  unknownJob: 'Unknown Job',
  'plex-recently-added-scan': 'Plex Recently Added Scan',
  'plex-full-scan': 'Plex Full Library Scan',
<<<<<<< HEAD
  'jellyfin-recently-added-sync': 'Jellyfin Recently Added Scan',
  'jellyfin-full-sync': 'Jellyfin Full Library Scan',
=======
  'plex-watchlist-sync': 'Plex Watchlist Sync',
>>>>>>> 03d5e566
  'radarr-scan': 'Radarr Scan',
  'sonarr-scan': 'Sonarr Scan',
  'download-sync': 'Download Sync',
  'download-sync-reset': 'Download Sync Reset',
  editJobSchedule: 'Modify Job',
  jobScheduleEditSaved: 'Job edited successfully!',
  jobScheduleEditFailed: 'Something went wrong while saving the job.',
  editJobSchedulePrompt: 'Frequency',
  editJobScheduleSelectorHours:
    'Every {jobScheduleHours, plural, one {hour} other {{jobScheduleHours} hours}}',
  editJobScheduleSelectorMinutes:
    'Every {jobScheduleMinutes, plural, one {minute} other {{jobScheduleMinutes} minutes}}',
});

interface Job {
  id: JobId;
  name: string;
  type: 'process' | 'command';
  interval: 'short' | 'long' | 'fixed';
  nextExecutionTime: string;
  running: boolean;
}

const SettingsJobs = () => {
  const intl = useIntl();
  const { addToast } = useToasts();
  const {
    data,
    error,
    mutate: revalidate,
  } = useSWR<Job[]>('/api/v1/settings/jobs', {
    refreshInterval: 5000,
  });
  const { data: cacheData, mutate: cacheRevalidate } = useSWR<CacheItem[]>(
    '/api/v1/settings/cache',
    {
      refreshInterval: 10000,
    }
  );

  const [jobEditModal, setJobEditModal] = useState<{
    isOpen: boolean;
    job?: Job;
  }>({
    isOpen: false,
  });
  const [isSaving, setIsSaving] = useState(false);
  const [jobScheduleMinutes, setJobScheduleMinutes] = useState(5);
  const [jobScheduleHours, setJobScheduleHours] = useState(1);
  const settings = useSettings();

  if (!data && !error) {
    return <LoadingSpinner />;
  }

  const runJob = async (job: Job) => {
    await axios.post(`/api/v1/settings/jobs/${job.id}/run`);
    addToast(
      intl.formatMessage(messages.jobstarted, {
        jobname: intl.formatMessage(messages[job.id] ?? messages.unknownJob),
      }),
      {
        appearance: 'success',
        autoDismiss: true,
      }
    );
    revalidate();
  };

  const cancelJob = async (job: Job) => {
    await axios.post(`/api/v1/settings/jobs/${job.id}/cancel`);
    addToast(
      intl.formatMessage(messages.jobcancelled, {
        jobname: intl.formatMessage(messages[job.id] ?? messages.unknownJob),
      }),
      {
        appearance: 'error',
        autoDismiss: true,
      }
    );
    revalidate();
  };

  const flushCache = async (cache: CacheItem) => {
    await axios.post(`/api/v1/settings/cache/${cache.id}/flush`);
    addToast(
      intl.formatMessage(messages.cacheflushed, { cachename: cache.name }),
      {
        appearance: 'success',
        autoDismiss: true,
      }
    );
    cacheRevalidate();
  };

  const scheduleJob = async () => {
    const jobScheduleCron = ['0', '0', '*', '*', '*', '*'];

    try {
      if (jobEditModal.job?.interval === 'short') {
        jobScheduleCron[1] = `*/${jobScheduleMinutes}`;
      } else if (jobEditModal.job?.interval === 'long') {
        jobScheduleCron[2] = `*/${jobScheduleHours}`;
      } else {
        // jobs with interval: fixed should not be editable
        throw new Error();
      }

      setIsSaving(true);
      await axios.post(
        `/api/v1/settings/jobs/${jobEditModal.job?.id}/schedule`,
        {
          schedule: jobScheduleCron.join(' '),
        }
      );
      addToast(intl.formatMessage(messages.jobScheduleEditSaved), {
        appearance: 'success',
        autoDismiss: true,
      });
      setJobEditModal({ isOpen: false });
      revalidate();
    } catch (e) {
      addToast(intl.formatMessage(messages.jobScheduleEditFailed), {
        appearance: 'error',
        autoDismiss: true,
      });
    } finally {
      setIsSaving(false);
    }
  };

  return (
    <>
      <PageTitle
        title={[
          intl.formatMessage(messages.jobsandcache),
          intl.formatMessage(globalMessages.settings),
        ]}
      />
      <Transition
        as={Fragment}
        enter="opacity-0 transition duration-300"
        enterFrom="opacity-0"
        enterTo="opacity-100"
        leave="opacity-100 transition duration-300"
        leaveFrom="opacity-100"
        leaveTo="opacity-0"
        show={jobEditModal.isOpen}
      >
        <Modal
          title={intl.formatMessage(messages.editJobSchedule)}
          okText={
            isSaving
              ? intl.formatMessage(globalMessages.saving)
              : intl.formatMessage(globalMessages.save)
          }
          onCancel={() => setJobEditModal({ isOpen: false })}
          okDisabled={isSaving}
          onOk={() => scheduleJob()}
        >
          <div className="section">
            <form>
              <div className="form-row pb-6">
                <label htmlFor="jobSchedule" className="text-label">
                  {intl.formatMessage(messages.editJobSchedulePrompt)}
                </label>
                <div className="form-input-area">
                  {jobEditModal.job?.interval === 'short' ? (
                    <select
                      name="jobScheduleMinutes"
                      className="inline"
                      value={jobScheduleMinutes}
                      onChange={(e) =>
                        setJobScheduleMinutes(Number(e.target.value))
                      }
                    >
                      {[5, 10, 15, 20, 30, 60].map((v) => (
                        <option value={v} key={`jobScheduleMinutes-${v}`}>
                          {intl.formatMessage(
                            messages.editJobScheduleSelectorMinutes,
                            {
                              jobScheduleMinutes: v,
                            }
                          )}
                        </option>
                      ))}
                    </select>
                  ) : (
                    <select
                      name="jobScheduleHours"
                      className="inline"
                      value={jobScheduleHours}
                      onChange={(e) =>
                        setJobScheduleHours(Number(e.target.value))
                      }
                    >
                      {[1, 2, 3, 4, 6, 8, 12, 24, 48, 72].map((v) => (
                        <option value={v} key={`jobScheduleHours-${v}`}>
                          {intl.formatMessage(
                            messages.editJobScheduleSelectorHours,
                            {
                              jobScheduleHours: v,
                            }
                          )}
                        </option>
                      ))}
                    </select>
                  )}
                </div>
              </div>
            </form>
          </div>
        </Modal>
      </Transition>

      <div className="mb-6">
        <h3 className="heading">{intl.formatMessage(messages.jobs)}</h3>
        <p className="description">
          {intl.formatMessage(messages.jobsDescription)}
        </p>
      </div>
      <div className="section">
        <Table>
          <thead>
            <tr>
              <Table.TH>{intl.formatMessage(messages.jobname)}</Table.TH>
              <Table.TH>{intl.formatMessage(messages.jobtype)}</Table.TH>
              <Table.TH>{intl.formatMessage(messages.nextexecution)}</Table.TH>
              <Table.TH></Table.TH>
            </tr>
          </thead>
          <Table.TBody>
            {data?.map((job) => (
              <tr key={`job-list-${job.id}`}>
                <Table.TD>
                  <div className="flex items-center text-sm leading-5 text-white">
                    <span>
                      {intl.formatMessage(
                        messages[job.id] ?? messages.unknownJob
                      )}
                    </span>
                    {job.running && <Spinner className="ml-2 h-5 w-5" />}
                  </div>
                </Table.TD>
                <Table.TD>
                  <Badge
                    badgeType={job.type === 'process' ? 'primary' : 'warning'}
                    className="uppercase"
                  >
                    {job.type === 'process'
                      ? intl.formatMessage(messages.process)
                      : intl.formatMessage(messages.command)}
                  </Badge>
                </Table.TD>
                <Table.TD>
                  <div className="text-sm leading-5 text-white">
                    <FormattedRelativeTime
                      value={Math.floor(
                        (new Date(job.nextExecutionTime).getTime() -
                          Date.now()) /
                          1000
                      )}
                      updateIntervalInSeconds={1}
                      numeric="auto"
                    />
                  </div>
                </Table.TD>
                <Table.TD alignText="right">
                  {job.interval !== 'fixed' && (
                    <Button
                      className="mr-2"
                      buttonType="warning"
                      onClick={() =>
                        setJobEditModal({ isOpen: true, job: job })
                      }
                    >
                      <PencilIcon />
                      <span>{intl.formatMessage(globalMessages.edit)}</span>
                    </Button>
                  )}
                  {job.running ? (
                    <Button buttonType="danger" onClick={() => cancelJob(job)}>
                      <StopIcon />
                      <span>{intl.formatMessage(messages.canceljob)}</span>
                    </Button>
                  ) : (
                    <Button buttonType="primary" onClick={() => runJob(job)}>
                      <PlayIcon />
                      <span>{intl.formatMessage(messages.runnow)}</span>
                    </Button>
                  )}
                </Table.TD>
              </tr>
            ))}
          </Table.TBody>
        </Table>
      </div>
      <div>
        <h3 className="heading">{intl.formatMessage(messages.cache)}</h3>
        <p className="description">
          {intl.formatMessage(messages.cacheDescription)}
        </p>
      </div>
      <div className="section">
        <Table>
          <thead>
            <tr>
              <Table.TH>{intl.formatMessage(messages.cachename)}</Table.TH>
              <Table.TH>{intl.formatMessage(messages.cachehits)}</Table.TH>
              <Table.TH>{intl.formatMessage(messages.cachemisses)}</Table.TH>
              <Table.TH>{intl.formatMessage(messages.cachekeys)}</Table.TH>
              <Table.TH>{intl.formatMessage(messages.cacheksize)}</Table.TH>
              <Table.TH>{intl.formatMessage(messages.cachevsize)}</Table.TH>
              <Table.TH></Table.TH>
            </tr>
          </thead>
          <Table.TBody>
            {cacheData
              ?.filter(
                (cache) =>
                  !(
                    settings.currentSettings.mediaServerType !==
                      MediaServerType.PLEX && cache.id === 'plexguid'
                  )
              )
              .map((cache) => (
                <tr key={`cache-list-${cache.id}`}>
                  <Table.TD>{cache.name}</Table.TD>
                  <Table.TD>{intl.formatNumber(cache.stats.hits)}</Table.TD>
                  <Table.TD>{intl.formatNumber(cache.stats.misses)}</Table.TD>
                  <Table.TD>{intl.formatNumber(cache.stats.keys)}</Table.TD>
                  <Table.TD>{formatBytes(cache.stats.ksize)}</Table.TD>
                  <Table.TD>{formatBytes(cache.stats.vsize)}</Table.TD>
                  <Table.TD alignText="right">
                    <Button
                      buttonType="danger"
                      onClick={() => flushCache(cache)}
                    >
                      <TrashIcon />
                      <span>{intl.formatMessage(messages.flushcache)}</span>
                    </Button>
                  </Table.TD>
                </tr>
              ))}
          </Table.TBody>
        </Table>
      </div>
    </>
  );
};

export default SettingsJobs;<|MERGE_RESOLUTION|>--- conflicted
+++ resolved
@@ -5,11 +5,13 @@
 import Modal from '@app/components/Common/Modal';
 import PageTitle from '@app/components/Common/PageTitle';
 import Table from '@app/components/Common/Table';
+import useSettings from '@app/hooks/useSettings';
 import globalMessages from '@app/i18n/globalMessages';
 import { formatBytes } from '@app/utils/numberHelpers';
 import { Transition } from '@headlessui/react';
 import { PlayIcon, StopIcon, TrashIcon } from '@heroicons/react/outline';
 import { PencilIcon } from '@heroicons/react/solid';
+import { MediaServerType } from '@server/constants/server';
 import type { CacheItem } from '@server/interfaces/api/settingsInterfaces';
 import type { JobId } from '@server/lib/settings';
 import axios from 'axios';
@@ -18,23 +20,6 @@
 import { defineMessages, FormattedRelativeTime, useIntl } from 'react-intl';
 import { useToasts } from 'react-toast-notifications';
 import useSWR from 'swr';
-<<<<<<< HEAD
-import { MediaServerType } from '../../../../server/constants/server';
-import { CacheItem } from '../../../../server/interfaces/api/settingsInterfaces';
-import { JobId } from '../../../../server/lib/settings';
-import Spinner from '../../../assets/spinner.svg';
-import useSettings from '../../../hooks/useSettings';
-import globalMessages from '../../../i18n/globalMessages';
-import { formatBytes } from '../../../utils/numberHelpers';
-import Badge from '../../Common/Badge';
-import Button from '../../Common/Button';
-import LoadingSpinner from '../../Common/LoadingSpinner';
-import Modal from '../../Common/Modal';
-import PageTitle from '../../Common/PageTitle';
-import Table from '../../Common/Table';
-import Transition from '../../Transition';
-=======
->>>>>>> 03d5e566
 
 const messages: { [messageName: string]: MessageDescriptor } = defineMessages({
   jobsandcache: 'Jobs & Cache',
@@ -64,12 +49,9 @@
   unknownJob: 'Unknown Job',
   'plex-recently-added-scan': 'Plex Recently Added Scan',
   'plex-full-scan': 'Plex Full Library Scan',
-<<<<<<< HEAD
+  'plex-watchlist-sync': 'Plex Watchlist Sync',
   'jellyfin-recently-added-sync': 'Jellyfin Recently Added Scan',
   'jellyfin-full-sync': 'Jellyfin Full Library Scan',
-=======
-  'plex-watchlist-sync': 'Plex Watchlist Sync',
->>>>>>> 03d5e566
   'radarr-scan': 'Radarr Scan',
   'sonarr-scan': 'Sonarr Scan',
   'download-sync': 'Download Sync',
