import Button from '@app/components/Common/Button';
import LoadingSpinner from '@app/components/Common/LoadingSpinner';
import PageTitle from '@app/components/Common/PageTitle';
import PermissionEdit from '@app/components/PermissionEdit';
import QuotaSelector from '@app/components/QuotaSelector';
import useSettings from '@app/hooks/useSettings';
import globalMessages from '@app/i18n/globalMessages';
<<<<<<< HEAD
import { SaveIcon } from '@heroicons/react/outline';
import { MediaServerType } from '@server/constants/server';
=======
import { ArrowDownOnSquareIcon } from '@heroicons/react/24/outline';
>>>>>>> 51b05cd8
import type { MainSettings } from '@server/lib/settings';
import axios from 'axios';
import { Field, Form, Formik } from 'formik';
import getConfig from 'next/config';
import { defineMessages, useIntl } from 'react-intl';
import { useToasts } from 'react-toast-notifications';
import useSWR, { mutate } from 'swr';

const messages = defineMessages({
  users: 'Users',
  userSettings: 'User Settings',
  userSettingsDescription: 'Configure global and default user settings.',
  toastSettingsSuccess: 'User settings saved successfully!',
  toastSettingsFailure: 'Something went wrong while saving settings.',
  localLogin: 'Enable Local Sign-In',
  localLoginTip:
    'Allow users to sign in using their email address and password, instead of Plex OAuth',
  newPlexLogin: 'Enable New {mediaServerName} Sign-In',
  newPlexLoginTip:
    'Allow {mediaServerName} users to sign in without first being imported',
  movieRequestLimitLabel: 'Global Movie Request Limit',
  tvRequestLimitLabel: 'Global Series Request Limit',
  defaultPermissions: 'Default Permissions',
  defaultPermissionsTip: 'Initial permissions assigned to new users',
});

const SettingsUsers = () => {
  const { addToast } = useToasts();
  const intl = useIntl();
  const {
    data,
    error,
    mutate: revalidate,
  } = useSWR<MainSettings>('/api/v1/settings/main');
  const settings = useSettings();
  const { publicRuntimeConfig } = getConfig();

  if (!data && !error) {
    return <LoadingSpinner />;
  }

  return (
    <>
      <PageTitle
        title={[
          intl.formatMessage(messages.users),
          intl.formatMessage(globalMessages.settings),
        ]}
      />
      <div className="mb-6">
        <h3 className="heading">{intl.formatMessage(messages.userSettings)}</h3>
        <p className="description">
          {intl.formatMessage(messages.userSettingsDescription)}
        </p>
      </div>
      <div className="section">
        <Formik
          initialValues={{
            localLogin: data?.localLogin,
            newPlexLogin: data?.newPlexLogin,
            movieQuotaLimit: data?.defaultQuotas.movie.quotaLimit ?? 0,
            movieQuotaDays: data?.defaultQuotas.movie.quotaDays ?? 7,
            tvQuotaLimit: data?.defaultQuotas.tv.quotaLimit ?? 0,
            tvQuotaDays: data?.defaultQuotas.tv.quotaDays ?? 7,
            defaultPermissions: data?.defaultPermissions ?? 0,
          }}
          enableReinitialize
          onSubmit={async (values) => {
            try {
              await axios.post('/api/v1/settings/main', {
                localLogin: values.localLogin,
                newPlexLogin: values.newPlexLogin,
                defaultQuotas: {
                  movie: {
                    quotaLimit: values.movieQuotaLimit,
                    quotaDays: values.movieQuotaDays,
                  },
                  tv: {
                    quotaLimit: values.tvQuotaLimit,
                    quotaDays: values.tvQuotaDays,
                  },
                },
                defaultPermissions: values.defaultPermissions,
              });
              mutate('/api/v1/settings/public');

              addToast(intl.formatMessage(messages.toastSettingsSuccess), {
                autoDismiss: true,
                appearance: 'success',
              });
            } catch (e) {
              addToast(intl.formatMessage(messages.toastSettingsFailure), {
                autoDismiss: true,
                appearance: 'error',
              });
            } finally {
              revalidate();
            }
          }}
        >
          {({ isSubmitting, values, setFieldValue }) => {
            return (
              <Form className="section">
                <div className="form-row">
                  <label htmlFor="localLogin" className="checkbox-label">
                    {intl.formatMessage(messages.localLogin)}
                    <span className="label-tip">
                      {intl.formatMessage(messages.localLoginTip)}
                    </span>
                  </label>
                  <div className="form-input-area">
                    <Field
                      type="checkbox"
                      id="localLogin"
                      name="localLogin"
                      onChange={() => {
                        setFieldValue('localLogin', !values.localLogin);
                      }}
                    />
                  </div>
                </div>
                <div className="form-row">
                  <label htmlFor="newPlexLogin" className="checkbox-label">
                    {intl.formatMessage(messages.newPlexLogin, {
                      mediaServerName:
                        publicRuntimeConfig.JELLYFIN_TYPE == 'emby'
                          ? 'Emby'
                          : settings.currentSettings.mediaServerType ===
                            MediaServerType.PLEX
                          ? 'Plex'
                          : 'Jellyfin',
                    })}
                    <span className="label-tip">
                      {intl.formatMessage(messages.newPlexLoginTip, {
                        mediaServerName:
                          publicRuntimeConfig.JELLYFIN_TYPE == 'emby'
                            ? 'Emby'
                            : settings.currentSettings.mediaServerType ===
                              MediaServerType.PLEX
                            ? 'Plex'
                            : 'Jellyfin',
                      })}
                    </span>
                  </label>
                  <div className="form-input-area">
                    <Field
                      type="checkbox"
                      id="newPlexLogin"
                      name="newPlexLogin"
                      onChange={() => {
                        setFieldValue('newPlexLogin', !values.newPlexLogin);
                      }}
                    />
                  </div>
                </div>
                <div className="form-row">
                  <label htmlFor="applicationTitle" className="text-label">
                    {intl.formatMessage(messages.movieRequestLimitLabel)}
                  </label>
                  <div className="form-input-area">
                    <QuotaSelector
                      onChange={setFieldValue}
                      dayFieldName="movieQuotaDays"
                      limitFieldName="movieQuotaLimit"
                      mediaType="movie"
                      defaultDays={values.movieQuotaDays}
                      defaultLimit={values.movieQuotaLimit}
                    />
                  </div>
                </div>
                <div className="form-row">
                  <label htmlFor="applicationTitle" className="text-label">
                    {intl.formatMessage(messages.tvRequestLimitLabel)}
                  </label>
                  <div className="form-input-area">
                    <QuotaSelector
                      onChange={setFieldValue}
                      dayFieldName="tvQuotaDays"
                      limitFieldName="tvQuotaLimit"
                      mediaType="tv"
                      defaultDays={values.tvQuotaDays}
                      defaultLimit={values.tvQuotaLimit}
                    />
                  </div>
                </div>
                <div
                  role="group"
                  aria-labelledby="group-label"
                  className="form-group"
                >
                  <div className="form-row">
                    <span id="group-label" className="group-label">
                      {intl.formatMessage(messages.defaultPermissions)}
                      <span className="label-tip">
                        {intl.formatMessage(messages.defaultPermissionsTip)}
                      </span>
                    </span>
                    <div className="form-input-area">
                      <div className="max-w-lg">
                        <PermissionEdit
                          currentPermission={values.defaultPermissions}
                          onUpdate={(newPermissions) =>
                            setFieldValue('defaultPermissions', newPermissions)
                          }
                        />
                      </div>
                    </div>
                  </div>
                </div>
                <div className="actions">
                  <div className="flex justify-end">
                    <span className="ml-3 inline-flex rounded-md shadow-sm">
                      <Button
                        buttonType="primary"
                        type="submit"
                        disabled={isSubmitting}
                      >
                        <ArrowDownOnSquareIcon />
                        <span>
                          {isSubmitting
                            ? intl.formatMessage(globalMessages.saving)
                            : intl.formatMessage(globalMessages.save)}
                        </span>
                      </Button>
                    </span>
                  </div>
                </div>
              </Form>
            );
          }}
        </Formik>
      </div>
    </>
  );
};

export default SettingsUsers;<|MERGE_RESOLUTION|>--- conflicted
+++ resolved
@@ -5,12 +5,8 @@
 import QuotaSelector from '@app/components/QuotaSelector';
 import useSettings from '@app/hooks/useSettings';
 import globalMessages from '@app/i18n/globalMessages';
-<<<<<<< HEAD
-import { SaveIcon } from '@heroicons/react/outline';
+import { ArrowDownOnSquareIcon } from '@heroicons/react/24/outline';
 import { MediaServerType } from '@server/constants/server';
-=======
-import { ArrowDownOnSquareIcon } from '@heroicons/react/24/outline';
->>>>>>> 51b05cd8
 import type { MainSettings } from '@server/lib/settings';
 import axios from 'axios';
 import { Field, Form, Formik } from 'formik';
