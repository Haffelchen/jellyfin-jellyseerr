import Alert from '@app/components/Common/Alert';
import Badge from '@app/components/Common/Badge';
import Button from '@app/components/Common/Button';
import Header from '@app/components/Common/Header';
import LoadingSpinner from '@app/components/Common/LoadingSpinner';
import Modal from '@app/components/Common/Modal';
import PageTitle from '@app/components/Common/PageTitle';
import SensitiveInput from '@app/components/Common/SensitiveInput';
import Table from '@app/components/Common/Table';
import BulkEditModal from '@app/components/UserList/BulkEditModal';
import PlexImportModal from '@app/components/UserList/PlexImportModal';
import useSettings from '@app/hooks/useSettings';
import { useUpdateQueryParams } from '@app/hooks/useUpdateQueryParams';
import type { User } from '@app/hooks/useUser';
import { Permission, UserType, useUser } from '@app/hooks/useUser';
import globalMessages from '@app/i18n/globalMessages';
import defineMessages from '@app/utils/defineMessages';
import { Transition } from '@headlessui/react';
import {
  BarsArrowDownIcon,
  ChevronLeftIcon,
  ChevronRightIcon,
  InboxArrowDownIcon,
  PencilIcon,
  UserPlusIcon,
} from '@heroicons/react/24/solid';
import { MediaServerType } from '@server/constants/server';
import type { UserResultsResponse } from '@server/interfaces/api/userInterfaces';
import { hasPermission } from '@server/lib/permissions';
import { Field, Form, Formik } from 'formik';
<<<<<<< HEAD
=======
import getConfig from 'next/config';
import Image from 'next/image';
>>>>>>> b36bb3fa
import Link from 'next/link';
import { useRouter } from 'next/router';
import { useEffect, useState } from 'react';
import { useIntl } from 'react-intl';
import { useToasts } from 'react-toast-notifications';
import useSWR from 'swr';
import * as Yup from 'yup';
import JellyfinImportModal from './JellyfinImportModal';

const messages = defineMessages('components.UserList', {
  users: 'Users',
  userlist: 'User List',
  importfrommediaserver: 'Import {mediaServerName} Users',
  user: 'User',
  totalrequests: 'Requests',
  accounttype: 'Type',
  role: 'Role',
  created: 'Joined',
  bulkedit: 'Bulk Edit',
  owner: 'Owner',
  admin: 'Admin',
  plexuser: 'Plex User',
  deleteuser: 'Delete User',
  userdeleted: 'User deleted successfully!',
  userdeleteerror: 'Something went wrong while deleting the user.',
  deleteconfirm:
    'Are you sure you want to delete this user? All of their request data will be permanently removed.',
  localuser: 'Local User',
  mediaServerUser: '{mediaServerName} User',
  createlocaluser: 'Create Local User',
  creating: 'Creating…',
  create: 'Create',
  validationpasswordminchars:
    'Password is too short; should be a minimum of 8 characters',
  usercreatedfailed: 'Something went wrong while creating the user.',
  usercreatedfailedexisting:
    'The provided email address is already in use by another user.',
  usercreatedsuccess: 'User created successfully!',
  displayName: 'Display Name',
  email: 'Email Address',
  password: 'Password',
  passwordinfodescription:
    'Configure an application URL and enable email notifications to allow automatic password generation.',
  autogeneratepassword: 'Automatically Generate Password',
  autogeneratepasswordTip: 'Email a server-generated password to the user',
  validationEmail: 'You must provide a valid email address',
  sortCreated: 'Join Date',
  sortDisplayName: 'Display Name',
  sortRequests: 'Request Count',
  localLoginDisabled:
    'The <strong>Enable Local Sign-In</strong> setting is currently disabled.',
});

type Sort = 'created' | 'updated' | 'requests' | 'displayname';

const UserList = () => {
  const intl = useIntl();
  const router = useRouter();
  const settings = useSettings();
  const { addToast } = useToasts();
  const { user: currentUser, hasPermission: currentHasPermission } = useUser();
  const [currentSort, setCurrentSort] = useState<Sort>('displayname');
  const [currentPageSize, setCurrentPageSize] = useState<number>(10);

  const page = router.query.page ? Number(router.query.page) : 1;
  const pageIndex = page - 1;
  const updateQueryParams = useUpdateQueryParams({ page: page.toString() });

  const {
    data,
    error,
    mutate: revalidate,
  } = useSWR<UserResultsResponse>(
    `/api/v1/user?take=${currentPageSize}&skip=${
      pageIndex * currentPageSize
    }&sort=${currentSort}`
  );

  const [isDeleting, setDeleting] = useState(false);
  const [showImportModal, setShowImportModal] = useState(false);
  const [deleteModal, setDeleteModal] = useState<{
    isOpen: boolean;
    user?: User;
  }>({
    isOpen: false,
  });
  const [createModal, setCreateModal] = useState<{
    isOpen: boolean;
  }>({
    isOpen: false,
  });
  const [showBulkEditModal, setShowBulkEditModal] = useState(false);
  const [selectedUsers, setSelectedUsers] = useState<number[]>([]);

  useEffect(() => {
    const filterString = window.localStorage.getItem('ul-filter-settings');

    if (filterString) {
      const filterSettings = JSON.parse(filterString);

      setCurrentSort(filterSettings.currentSort);
      setCurrentPageSize(filterSettings.currentPageSize);
    }
  }, []);

  useEffect(() => {
    window.localStorage.setItem(
      'ul-filter-settings',
      JSON.stringify({
        currentSort,
        currentPageSize,
      })
    );
  }, [currentSort, currentPageSize]);

  const isUserPermsEditable = (userId: number) =>
    userId !== 1 && userId !== currentUser?.id;
  const isAllUsersSelected = () => {
    return (
      selectedUsers.length ===
      data?.results.filter((user) => user.id !== currentUser?.id).length
    );
  };
  const isUserSelected = (userId: number) => selectedUsers.includes(userId);
  const toggleAllUsers = () => {
    if (
      data &&
      selectedUsers.length >= 0 &&
      selectedUsers.length < data?.results.length - 1
    ) {
      setSelectedUsers(
        data.results
          .filter((user) => isUserPermsEditable(user.id))
          .map((u) => u.id)
      );
    } else {
      setSelectedUsers([]);
    }
  };
  const toggleUser = (userId: number) => {
    if (selectedUsers.includes(userId)) {
      setSelectedUsers((users) => users.filter((u) => u !== userId));
    } else {
      setSelectedUsers((users) => [...users, userId]);
    }
  };

  const deleteUser = async () => {
    setDeleting(true);

    try {
      const res = await fetch(`/api/v1/user/${deleteModal.user?.id}`, {
        method: 'DELETE',
      });
      if (!res.ok) throw new Error();

      addToast(intl.formatMessage(messages.userdeleted), {
        autoDismiss: true,
        appearance: 'success',
      });
      setDeleteModal({ isOpen: false, user: deleteModal.user });
    } catch (e) {
      addToast(intl.formatMessage(messages.userdeleteerror), {
        autoDismiss: true,
        appearance: 'error',
      });
    } finally {
      setDeleting(false);
      revalidate();
    }
  };

  if (!data && !error) {
    return <LoadingSpinner />;
  }

  const CreateUserSchema = Yup.object().shape({
    email: Yup.string()
      .required(intl.formatMessage(messages.validationEmail))
      .email(intl.formatMessage(messages.validationEmail)),
    password: Yup.lazy((value) =>
      !value
        ? Yup.string()
        : Yup.string().min(
            8,
            intl.formatMessage(messages.validationpasswordminchars)
          )
    ),
  });

  if (!data) {
    return <LoadingSpinner />;
  }

  const hasNextPage = data.pageInfo.pages > pageIndex + 1;
  const hasPrevPage = pageIndex > 0;

  const passwordGenerationEnabled =
    settings.currentSettings.applicationUrl &&
    settings.currentSettings.emailEnabled;

  return (
    <>
      <PageTitle title={intl.formatMessage(messages.users)} />
      <Transition
        as="div"
        enter="transition-opacity duration-300"
        enterFrom="opacity-0"
        enterTo="opacity-100"
        leave="transition-opacity duration-300"
        leaveFrom="opacity-100"
        leaveTo="opacity-0"
        show={deleteModal.isOpen}
      >
        <Modal
          onOk={() => deleteUser()}
          okText={
            isDeleting
              ? intl.formatMessage(globalMessages.deleting)
              : intl.formatMessage(globalMessages.delete)
          }
          okDisabled={isDeleting}
          okButtonType="danger"
          onCancel={() =>
            setDeleteModal({ isOpen: false, user: deleteModal.user })
          }
          title={intl.formatMessage(messages.deleteuser)}
          subTitle={deleteModal.user?.displayName}
        >
          {intl.formatMessage(messages.deleteconfirm)}
        </Modal>
      </Transition>

      <Transition
        as="div"
        enter="transition-opacity duration-300"
        enterFrom="opacity-0"
        enterTo="opacity-100"
        leave="transition-opacity duration-300"
        leaveFrom="opacity-100"
        leaveTo="opacity-0"
        show={createModal.isOpen}
      >
        <Formik
          initialValues={{
            displayName: '',
            email: '',
            password: '',
            genpassword: false,
          }}
          validationSchema={CreateUserSchema}
          onSubmit={async (values) => {
            try {
              const res = await fetch('/api/v1/user', {
                method: 'POST',
                headers: {
                  'Content-Type': 'application/json',
                },
                body: JSON.stringify({
                  username: values.displayName,
                  email: values.email,
                  password: values.genpassword ? null : values.password,
                }),
              });
              if (!res.ok) throw new Error();
              addToast(intl.formatMessage(messages.usercreatedsuccess), {
                appearance: 'success',
                autoDismiss: true,
              });
              setCreateModal({ isOpen: false });
            } catch (e) {
              addToast(
                intl.formatMessage(
                  e.response.data.errors?.includes('USER_EXISTS')
                    ? messages.usercreatedfailedexisting
                    : messages.usercreatedfailed
                ),
                {
                  appearance: 'error',
                  autoDismiss: true,
                }
              );
            } finally {
              revalidate();
            }
          }}
        >
          {({
            errors,
            touched,
            isSubmitting,
            values,
            isValid,
            setFieldValue,
            handleSubmit,
          }) => {
            return (
              <Modal
                title={intl.formatMessage(messages.createlocaluser)}
                onOk={() => handleSubmit()}
                okText={
                  isSubmitting
                    ? intl.formatMessage(messages.creating)
                    : intl.formatMessage(messages.create)
                }
                okDisabled={isSubmitting || !isValid}
                okButtonType="primary"
                onCancel={() => setCreateModal({ isOpen: false })}
              >
                {!settings.currentSettings.localLogin && (
                  <Alert
                    title={intl.formatMessage(messages.localLoginDisabled, {
                      strong: (msg: React.ReactNode) => (
                        <strong className="font-semibold text-white">
                          {msg}
                        </strong>
                      ),
                    })}
                    type="warning"
                  />
                )}
                {currentHasPermission(Permission.ADMIN) &&
                  !passwordGenerationEnabled && (
                    <Alert
                      title={intl.formatMessage(
                        messages.passwordinfodescription
                      )}
                      type="info"
                    />
                  )}
                <Form className="section">
                  <div className="form-row">
                    <label htmlFor="displayName" className="text-label">
                      {intl.formatMessage(messages.displayName)}
                    </label>
                    <div className="form-input-area">
                      <div className="form-input-field">
                        <Field
                          id="displayName"
                          name="displayName"
                          type="text"
                        />
                      </div>
                    </div>
                  </div>
                  <div className="form-row">
                    <label htmlFor="email" className="text-label">
                      {intl.formatMessage(messages.email)}
                      <span className="label-required">*</span>
                    </label>
                    <div className="form-input-area">
                      <div className="form-input-field">
                        <Field
                          id="email"
                          name="email"
                          type="text"
                          inputMode="email"
                        />
                      </div>
                      {errors.email &&
                        touched.email &&
                        typeof errors.email === 'string' && (
                          <div className="error">{errors.email}</div>
                        )}
                    </div>
                  </div>
                  <div
                    className={`form-row ${
                      passwordGenerationEnabled ? '' : 'opacity-50'
                    }`}
                  >
                    <label htmlFor="genpassword" className="checkbox-label">
                      {intl.formatMessage(messages.autogeneratepassword)}
                      <span className="label-tip">
                        {intl.formatMessage(messages.autogeneratepasswordTip)}
                      </span>
                    </label>
                    <div className="form-input-area">
                      <Field
                        type="checkbox"
                        id="genpassword"
                        name="genpassword"
                        disabled={!passwordGenerationEnabled}
                        onClick={() => setFieldValue('password', '')}
                      />
                    </div>
                  </div>
                  <div
                    className={`form-row ${
                      values.genpassword ? 'opacity-50' : ''
                    }`}
                  >
                    <label htmlFor="password" className="text-label">
                      {intl.formatMessage(messages.password)}
                      {!values.genpassword && (
                        <span className="label-required">*</span>
                      )}
                    </label>
                    <div className="form-input-area">
                      <div className="form-input-field">
                        <SensitiveInput
                          as="field"
                          id="password"
                          name="password"
                          type="password"
                          autoComplete="new-password"
                          disabled={values.genpassword}
                        />
                      </div>
                      {errors.password &&
                        touched.password &&
                        typeof errors.password === 'string' && (
                          <div className="error">{errors.password}</div>
                        )}
                    </div>
                  </div>
                </Form>
              </Modal>
            );
          }}
        </Formik>
      </Transition>

      <Transition
        as="div"
        enter="transition-opacity duration-300"
        enterFrom="opacity-0"
        enterTo="opacity-100"
        leave="transition-opacity duration-300"
        leaveFrom="opacity-100"
        leaveTo="opacity-0"
        show={showBulkEditModal}
      >
        <BulkEditModal
          onCancel={() => setShowBulkEditModal(false)}
          onComplete={() => {
            setShowBulkEditModal(false);
            revalidate();
          }}
          selectedUserIds={selectedUsers}
          users={data.results}
        />
      </Transition>

      <Transition
        as="div"
        enter="transition-opacity duration-300"
        enterFrom="opacity-0"
        enterTo="opacity-100"
        leave="transition-opacity duration-300"
        leaveFrom="opacity-100"
        leaveTo="opacity-0"
        show={showImportModal}
      >
        {settings.currentSettings.mediaServerType === MediaServerType.PLEX ? (
          <PlexImportModal
            onCancel={() => setShowImportModal(false)}
            onComplete={() => {
              setShowImportModal(false);
              revalidate();
            }}
          />
        ) : (
          <JellyfinImportModal
            onCancel={() => setShowImportModal(false)}
            onComplete={() => {
              setShowImportModal(false);
              revalidate();
            }}
          >
            {data.pageInfo.results}
          </JellyfinImportModal>
        )}
      </Transition>

      <div className="flex flex-col justify-between lg:flex-row lg:items-end">
        <Header>{intl.formatMessage(messages.userlist)}</Header>
        <div className="mt-2 flex flex-grow flex-col lg:flex-grow-0 lg:flex-row">
          <div className="mb-2 flex flex-grow flex-col justify-between sm:flex-row lg:mb-0 lg:flex-grow-0">
            <Button
              className="mb-2 flex-grow sm:mb-0 sm:mr-2"
              buttonType="primary"
              onClick={() => setCreateModal({ isOpen: true })}
            >
              <UserPlusIcon />
              <span>{intl.formatMessage(messages.createlocaluser)}</span>
            </Button>
            <Button
              className="flex-grow lg:mr-2"
              buttonType="primary"
              onClick={() => setShowImportModal(true)}
            >
              <InboxArrowDownIcon />
              <span>
                {settings.currentSettings.mediaServerType ===
                MediaServerType.EMBY
                  ? intl.formatMessage(messages.importfrommediaserver, {
                      mediaServerName: 'Emby',
                    })
                  : settings.currentSettings.mediaServerType ===
                    MediaServerType.PLEX
                  ? intl.formatMessage(messages.importfrommediaserver, {
                      mediaServerName: 'Plex',
                    })
                  : intl.formatMessage(messages.importfrommediaserver, {
                      mediaServerName: 'Jellyfin',
                    })}
              </span>
            </Button>
          </div>
          <div className="mb-2 flex flex-grow lg:mb-0 lg:flex-grow-0">
            <span className="inline-flex cursor-default items-center rounded-l-md border border-r-0 border-gray-500 bg-gray-800 px-3 text-sm text-gray-100">
              <BarsArrowDownIcon className="h-6 w-6" />
            </span>
            <select
              id="sort"
              name="sort"
              onChange={(e) => {
                setCurrentSort(e.target.value as Sort);
                router.push(router.pathname);
              }}
              value={currentSort}
              className="rounded-r-only"
            >
              <option value="created">
                {intl.formatMessage(messages.sortCreated)}
              </option>
              <option value="requests">
                {intl.formatMessage(messages.sortRequests)}
              </option>
              <option value="displayname">
                {intl.formatMessage(messages.sortDisplayName)}
              </option>
            </select>
          </div>
        </div>
      </div>
      <Table>
        <thead>
          <tr>
            <Table.TH>
              {(data.results ?? []).length > 1 && (
                <input
                  type="checkbox"
                  id="selectAll"
                  name="selectAll"
                  checked={isAllUsersSelected()}
                  onChange={() => {
                    toggleAllUsers();
                  }}
                />
              )}
            </Table.TH>
            <Table.TH>{intl.formatMessage(messages.user)}</Table.TH>
            <Table.TH>{intl.formatMessage(messages.totalrequests)}</Table.TH>
            <Table.TH>{intl.formatMessage(messages.accounttype)}</Table.TH>
            <Table.TH>{intl.formatMessage(messages.role)}</Table.TH>
            <Table.TH>{intl.formatMessage(messages.created)}</Table.TH>
            <Table.TH className="text-right">
              {(data.results ?? []).length > 1 && (
                <Button
                  buttonType="warning"
                  onClick={() => setShowBulkEditModal(true)}
                  disabled={selectedUsers.length === 0}
                >
                  <PencilIcon />
                  <span>{intl.formatMessage(messages.bulkedit)}</span>
                </Button>
              )}
            </Table.TH>
          </tr>
        </thead>
        <Table.TBody>
          {data?.results.map((user) => (
            <tr key={`user-list-${user.id}`} data-testid="user-list-row">
              <Table.TD>
                {isUserPermsEditable(user.id) && (
                  <input
                    type="checkbox"
                    id={`user-list-select-${user.id}`}
                    name={`user-list-select-${user.id}`}
                    checked={isUserSelected(user.id)}
                    onChange={() => {
                      toggleUser(user.id);
                    }}
                  />
                )}
              </Table.TD>
              <Table.TD>
                <div className="flex items-center">
                  <Link
                    href={`/users/${user.id}`}
                    className="h-10 w-10 flex-shrink-0"
                  >
                    <Image
                      className="h-10 w-10 rounded-full object-cover"
                      src={user.avatar}
                      alt=""
                      width={40}
                      height={40}
                    />
                  </Link>
                  <div className="ml-4">
                    <Link
                      href={`/users/${user.id}`}
                      className="text-base font-bold leading-5 transition duration-300 hover:underline"
                      data-testid="user-list-username-link"
                    >
                      {user.displayName}
                    </Link>
                    {user.displayName.toLowerCase() !== user.email && (
                      <div className="text-sm leading-5 text-gray-300">
                        {user.email}
                      </div>
                    )}
                  </div>
                </div>
              </Table.TD>
              <Table.TD>
                {user.id === currentUser?.id ||
                currentHasPermission(
                  [Permission.MANAGE_REQUESTS, Permission.REQUEST_VIEW],
                  { type: 'or' }
                ) ? (
                  <Link
                    href={`/users/${user.id}/requests`}
                    className="text-sm leading-5 transition duration-300 hover:underline"
                  >
                    {user.requestCount}
                  </Link>
                ) : (
                  user.requestCount
                )}
              </Table.TD>
              <Table.TD>
                {user.userType === UserType.PLEX ? (
                  <Badge badgeType="warning">
                    {intl.formatMessage(messages.plexuser)}
                  </Badge>
                ) : user.userType === UserType.LOCAL ? (
                  <Badge badgeType="default">
                    {intl.formatMessage(messages.localuser)}
                  </Badge>
                ) : user.userType === UserType.EMBY ? (
                  <Badge badgeType="success">
                    {intl.formatMessage(messages.mediaServerUser, {
                      mediaServerName: 'Emby',
                    })}
                  </Badge>
                ) : user.userType === UserType.JELLYFIN ? (
                  <Badge badgeType="default">
                    {intl.formatMessage(messages.mediaServerUser, {
                      mediaServerName: 'Jellyfin',
                    })}
                  </Badge>
                ) : null}
              </Table.TD>
              <Table.TD>
                {user.id === 1
                  ? intl.formatMessage(messages.owner)
                  : hasPermission(Permission.ADMIN, user.permissions)
                  ? intl.formatMessage(messages.admin)
                  : intl.formatMessage(messages.user)}
              </Table.TD>
              <Table.TD>
                {intl.formatDate(user.createdAt, {
                  year: 'numeric',
                  month: 'long',
                  day: 'numeric',
                })}
              </Table.TD>
              <Table.TD alignText="right">
                <Button
                  buttonType="warning"
                  disabled={user.id === 1 && currentUser?.id !== 1}
                  className="mr-2"
                  onClick={() =>
                    router.push(
                      '/users/[userId]/settings',
                      `/users/${user.id}/settings`
                    )
                  }
                >
                  {intl.formatMessage(globalMessages.edit)}
                </Button>
                <Button
                  buttonType="danger"
                  disabled={
                    user.id === 1 ||
                    (currentUser?.id !== 1 &&
                      hasPermission(Permission.ADMIN, user.permissions))
                  }
                  onClick={() => setDeleteModal({ isOpen: true, user })}
                >
                  {intl.formatMessage(globalMessages.delete)}
                </Button>
              </Table.TD>
            </tr>
          ))}
          <tr className="bg-gray-700">
            <Table.TD colSpan={8} noPadding>
              <nav
                className="flex w-screen flex-col items-center space-x-4 space-y-3 px-6 py-3 sm:flex-row sm:space-y-0 lg:w-full"
                aria-label="Pagination"
              >
                <div className="hidden lg:flex lg:flex-1">
                  <p className="text-sm">
                    {data.results.length > 0 &&
                      intl.formatMessage(globalMessages.showingresults, {
                        from: pageIndex * currentPageSize + 1,
                        to:
                          data.results.length < currentPageSize
                            ? pageIndex * currentPageSize + data.results.length
                            : (pageIndex + 1) * currentPageSize,
                        total: data.pageInfo.results,
                        strong: (msg: React.ReactNode) => (
                          <span className="font-medium">{msg}</span>
                        ),
                      })}
                  </p>
                </div>
                <div className="flex justify-center sm:flex-1 sm:justify-start lg:justify-center">
                  <span className="-mt-3 items-center text-sm sm:-ml-4 sm:mt-0 lg:ml-0">
                    {intl.formatMessage(globalMessages.resultsperpage, {
                      pageSize: (
                        <select
                          id="pageSize"
                          name="pageSize"
                          onChange={(e) => {
                            setCurrentPageSize(Number(e.target.value));
                            router
                              .push(router.pathname)
                              .then(() => window.scrollTo(0, 0));
                          }}
                          value={currentPageSize}
                          className="short inline"
                        >
                          <option value="5">5</option>
                          <option value="10">10</option>
                          <option value="25">25</option>
                          <option value="50">50</option>
                          <option value="100">100</option>
                        </select>
                      ),
                    })}
                  </span>
                </div>
                <div className="flex flex-auto justify-center space-x-2 sm:flex-1 sm:justify-end">
                  <Button
                    disabled={!hasPrevPage}
                    onClick={() =>
                      updateQueryParams('page', (page - 1).toString())
                    }
                  >
                    <ChevronLeftIcon />
                    <span>{intl.formatMessage(globalMessages.previous)}</span>
                  </Button>
                  <Button
                    disabled={!hasNextPage}
                    onClick={() =>
                      updateQueryParams('page', (page + 1).toString())
                    }
                  >
                    <span>{intl.formatMessage(globalMessages.next)}</span>
                    <ChevronRightIcon />
                  </Button>
                </div>
              </nav>
            </Table.TD>
          </tr>
        </Table.TBody>
      </Table>
    </>
  );
};

export default UserList;<|MERGE_RESOLUTION|>--- conflicted
+++ resolved
@@ -28,11 +28,7 @@
 import type { UserResultsResponse } from '@server/interfaces/api/userInterfaces';
 import { hasPermission } from '@server/lib/permissions';
 import { Field, Form, Formik } from 'formik';
-<<<<<<< HEAD
-=======
-import getConfig from 'next/config';
 import Image from 'next/image';
->>>>>>> b36bb3fa
 import Link from 'next/link';
 import { useRouter } from 'next/router';
 import { useEffect, useState } from 'react';
