import {
  ArrowCircleRightIcon,
  CogIcon,
  FilmIcon,
  PlayIcon,
} from '@heroicons/react/outline';
import {
  CheckCircleIcon,
  DocumentRemoveIcon,
  ExternalLinkIcon,
} from '@heroicons/react/solid';
import axios from 'axios';
import Link from 'next/link';
import { useRouter } from 'next/router';
import React, { useMemo, useState } from 'react';
import { defineMessages, useIntl } from 'react-intl';
import useSWR from 'swr';
import type { RTRating } from '../../../server/api/rottentomatoes';
import { ANIME_KEYWORD_ID } from '../../../server/api/themoviedb/constants';
import { MediaStatus } from '../../../server/constants/media';
import { Crew } from '../../../server/models/common';
import { TvDetails as TvDetailsType } from '../../../server/models/Tv';
import RTAudFresh from '../../assets/rt_aud_fresh.svg';
import RTAudRotten from '../../assets/rt_aud_rotten.svg';
import RTFresh from '../../assets/rt_fresh.svg';
import RTRotten from '../../assets/rt_rotten.svg';
import TmdbLogo from '../../assets/tmdb_logo.svg';
import useLocale from '../../hooks/useLocale';
import useSettings from '../../hooks/useSettings';
import { Permission, useUser } from '../../hooks/useUser';
import globalMessages from '../../i18n/globalMessages';
import Error from '../../pages/_error';
import { sortCrewPriority } from '../../utils/creditHelpers';
import Button from '../Common/Button';
import CachedImage from '../Common/CachedImage';
import ConfirmButton from '../Common/ConfirmButton';
import LoadingSpinner from '../Common/LoadingSpinner';
import PageTitle from '../Common/PageTitle';
import PlayButton, { PlayButtonLink } from '../Common/PlayButton';
<<<<<<< HEAD
import { MediaServerType } from '../../../server/constants/server';
=======
import SlideOver from '../Common/SlideOver';
import DownloadBlock from '../DownloadBlock';
import ExternalLinkBlock from '../ExternalLinkBlock';
import MediaSlider from '../MediaSlider';
import PersonCard from '../PersonCard';
import RequestBlock from '../RequestBlock';
import RequestButton from '../RequestButton';
import RequestModal from '../RequestModal';
import Slider from '../Slider';
import StatusBadge from '../StatusBadge';
>>>>>>> 6c30d62b

const messages = defineMessages({
  firstAirDate: 'First Air Date',
  nextAirDate: 'Next Air Date',
  originallanguage: 'Original Language',
  overview: 'Overview',
  cast: 'Cast',
  recommendations: 'Recommendations',
  similar: 'Similar Series',
  watchtrailer: 'Watch Trailer',
  overviewunavailable: 'Overview unavailable.',
  manageModalTitle: 'Manage Series',
  manageModalRequests: 'Requests',
  manageModalNoRequests: 'No requests.',
  manageModalClearMedia: 'Clear Media Data',
  manageModalClearMediaWarning:
    '* This will irreversibly remove all data for this series, including any requests. If this item exists in your Plex library, the media information will be recreated during the next scan.',
  originaltitle: 'Original Title',
  showtype: 'Series Type',
  anime: 'Anime',
  network: '{networkCount, plural, one {Network} other {Networks}}',
  viewfullcrew: 'View Full Crew',
  opensonarr: 'Open Series in Sonarr',
  opensonarr4k: 'Open Series in 4K Sonarr',
  downloadstatus: 'Download Status',
<<<<<<< HEAD
  play: 'Play on {mediaServerName}',
  play4k: 'Play 4K on {mediaServerName}',
=======
  playonplex: 'Play on Plex',
  play4konplex: 'Play in 4K on Plex',
>>>>>>> 6c30d62b
  markavailable: 'Mark as Available',
  mark4kavailable: 'Mark as Available in 4K',
  allseasonsmarkedavailable: '* All seasons will be marked as available.',
  seasons: '{seasonCount, plural, one {# Season} other {# Seasons}}',
  episodeRuntime: 'Episode Runtime',
  episodeRuntimeMinutes: '{runtime} minutes',
  streamingproviders: 'Currently Streaming On',
});

interface TvDetailsProps {
  tv?: TvDetailsType;
}

const TvDetails: React.FC<TvDetailsProps> = ({ tv }) => {
  const settings = useSettings();
  const { user, hasPermission } = useUser();
  const router = useRouter();
  const intl = useIntl();
  const { locale } = useLocale();
  const [showRequestModal, setShowRequestModal] = useState(false);
  const [showManager, setShowManager] = useState(false);

  const { data, error, revalidate } = useSWR<TvDetailsType>(
    `/api/v1/tv/${router.query.tvId}`,
    {
      initialData: tv,
    }
  );

  const { data: ratingData } = useSWR<RTRating>(
    `/api/v1/tv/${router.query.tvId}/ratings`
  );

  const sortedCrew = useMemo(
    () => sortCrewPriority(data?.credits.crew ?? []),
    [data]
  );

  if (!data && !error) {
    return <LoadingSpinner />;
  }

  if (!data) {
    return <Error statusCode={404} />;
  }

  const mediaLinks: PlayButtonLink[] = [];

  if (data.mediaInfo?.mediaUrl) {
    mediaLinks.push({
<<<<<<< HEAD
      text:
        settings.currentSettings.mediaServerType === MediaServerType.JELLYFIN
          ? intl.formatMessage(messages.play, { mediaServerName: 'Jellyfin' })
          : intl.formatMessage(messages.play, { mediaServerName: 'Plex' }),
      url: data.mediaInfo?.mediaUrl,
=======
      text: intl.formatMessage(messages.playonplex),
      url: data.mediaInfo?.plexUrl,
      svg: <PlayIcon />,
>>>>>>> 6c30d62b
    });
  }

  if (
    data.mediaInfo?.mediaUrl4k &&
    hasPermission([Permission.REQUEST_4K, Permission.REQUEST_4K_TV], {
      type: 'or',
    })
  ) {
    mediaLinks.push({
<<<<<<< HEAD
      text:
        settings.currentSettings.mediaServerType === MediaServerType.JELLYFIN
          ? intl.formatMessage(messages.play4k, { mediaServerName: 'Jellyfin' })
          : intl.formatMessage(messages.play4k, { mediaServerName: 'Plex' }),
      url: data.mediaInfo?.mediaUrl4k,
=======
      text: intl.formatMessage(messages.play4konplex),
      url: data.mediaInfo?.plexUrl4k,
      svg: <PlayIcon />,
>>>>>>> 6c30d62b
    });
  }

  const trailerUrl = data.relatedVideos
    ?.filter((r) => r.type === 'Trailer')
    .sort((a, b) => a.size - b.size)
    .pop()?.url;

  if (trailerUrl) {
    mediaLinks.push({
      text: intl.formatMessage(messages.watchtrailer),
      url: trailerUrl,
      svg: <FilmIcon />,
    });
  }

  const deleteMedia = async () => {
    if (data?.mediaInfo?.id) {
      await axios.delete(`/api/v1/media/${data?.mediaInfo?.id}`);
      revalidate();
    }
  };

  const markAvailable = async (is4k = false) => {
    await axios.post(`/api/v1/media/${data?.mediaInfo?.id}/available`, {
      is4k,
    });
    revalidate();
  };

  const region = user?.settings?.region
    ? user.settings.region
    : settings.currentSettings.region
    ? settings.currentSettings.region
    : 'US';
  const seriesAttributes: React.ReactNode[] = [];

  if (
    data.contentRatings.results.length &&
    data.contentRatings.results.find(
      (r) => r.iso_3166_1 === region || data.contentRatings.results[0].rating
    )
  ) {
    seriesAttributes.push(
      <span className="p-0.5 py-0 border rounded-md">
        {data.contentRatings.results.find((r) => r.iso_3166_1 === region)
          ?.rating || data.contentRatings.results[0].rating}
      </span>
    );
  }

  const seasonCount = data.seasons.filter(
    (season) => season.seasonNumber !== 0
  ).length;

  if (seasonCount) {
    seriesAttributes.push(
      intl.formatMessage(messages.seasons, { seasonCount: seasonCount })
    );
  }

  if (data.genres.length) {
    seriesAttributes.push(
      data.genres
        .map((g) => (
          <Link href={`/discover/tv/genre/${g.id}`} key={`genre-${g.id}`}>
            <a className="hover:underline">{g.name}</a>
          </Link>
        ))
        .reduce((prev, curr) => (
          <>
            {intl.formatMessage(globalMessages.delimitedlist, {
              a: prev,
              b: curr,
            })}
          </>
        ))
    );
  }

  const isComplete =
    seasonCount <=
    (
      data.mediaInfo?.seasons.filter(
        (season) => season.status === MediaStatus.AVAILABLE
      ) ?? []
    ).length;

  const is4kComplete =
    seasonCount <=
    (
      data.mediaInfo?.seasons.filter(
        (season) => season.status4k === MediaStatus.AVAILABLE
      ) ?? []
    ).length;

  const streamingProviders =
    data?.watchProviders?.find((provider) => provider.iso_3166_1 === region)
      ?.flatrate ?? [];

  return (
    <div
      className="media-page"
      style={{
        height: 493,
      }}
    >
      {data.backdropPath && (
        <div className="media-page-bg-image">
          <CachedImage
            alt=""
            src={`https://image.tmdb.org/t/p/w1920_and_h800_multi_faces/${data.backdropPath}`}
            layout="fill"
            objectFit="cover"
            priority
          />
          <div
            className="absolute inset-0"
            style={{
              backgroundImage:
                'linear-gradient(180deg, rgba(17, 24, 39, 0.47) 0%, rgba(17, 24, 39, 1) 100%)',
            }}
          />
        </div>
      )}
      <PageTitle title={data.name} />
      <RequestModal
        tmdbId={data.id}
        show={showRequestModal}
        type="tv"
        onComplete={() => {
          revalidate();
          setShowRequestModal(false);
        }}
        onCancel={() => setShowRequestModal(false)}
      />
      <SlideOver
        show={showManager}
        title={intl.formatMessage(messages.manageModalTitle)}
        onClose={() => setShowManager(false)}
        subText={data.name}
      >
        {((data?.mediaInfo?.downloadStatus ?? []).length > 0 ||
          (data?.mediaInfo?.downloadStatus4k ?? []).length > 0) && (
          <>
            <h3 className="mb-2 text-xl font-bold">
              {intl.formatMessage(messages.downloadstatus)}
            </h3>
            <div className="mb-6 overflow-hidden bg-gray-600 rounded-md shadow">
              <ul>
                {data.mediaInfo?.downloadStatus?.map((status, index) => (
                  <li
                    key={`dl-status-${status.externalId}-${index}`}
                    className="border-b border-gray-700 last:border-b-0"
                  >
                    <DownloadBlock downloadItem={status} />
                  </li>
                ))}
                {data.mediaInfo?.downloadStatus4k?.map((status, index) => (
                  <li
                    key={`dl-status-${status.externalId}-${index}`}
                    className="border-b border-gray-700 last:border-b-0"
                  >
                    <DownloadBlock downloadItem={status} is4k />
                  </li>
                ))}
              </ul>
            </div>
          </>
        )}
        {data?.mediaInfo &&
          (data.mediaInfo.status !== MediaStatus.AVAILABLE ||
            (data.mediaInfo.status4k !== MediaStatus.AVAILABLE &&
              settings.currentSettings.series4kEnabled)) && (
            <div className="mb-6">
              {data?.mediaInfo &&
                data?.mediaInfo.status !== MediaStatus.AVAILABLE && (
                  <div className="flex flex-col mb-2 sm:flex-row flex-nowrap">
                    <Button
                      onClick={() => markAvailable()}
                      className="w-full sm:mb-0"
                      buttonType="success"
                    >
                      <CheckCircleIcon />
                      <span>{intl.formatMessage(messages.markavailable)}</span>
                    </Button>
                  </div>
                )}
              {data?.mediaInfo &&
                data?.mediaInfo.status4k !== MediaStatus.AVAILABLE &&
                settings.currentSettings.series4kEnabled && (
                  <div className="flex flex-col mb-2 sm:flex-row flex-nowrap">
                    <Button
                      onClick={() => markAvailable(true)}
                      className="w-full sm:mb-0"
                      buttonType="success"
                    >
                      <CheckCircleIcon />
                      <span>
                        {intl.formatMessage(messages.mark4kavailable)}
                      </span>
                    </Button>
                  </div>
                )}
              <div className="mt-3 text-xs text-gray-400">
                {intl.formatMessage(messages.allseasonsmarkedavailable)}
              </div>
            </div>
          )}
        <h3 className="mb-2 text-xl font-bold">
          {intl.formatMessage(messages.manageModalRequests)}
        </h3>
        <div className="overflow-hidden bg-gray-600 rounded-md shadow">
          <ul>
            {data.mediaInfo?.requests?.map((request) => (
              <li
                key={`manage-request-${request.id}`}
                className="border-b border-gray-700 last:border-b-0"
              >
                <RequestBlock request={request} onUpdate={() => revalidate()} />
              </li>
            ))}
            {(data.mediaInfo?.requests ?? []).length === 0 && (
              <li className="py-4 text-center text-gray-400">
                {intl.formatMessage(messages.manageModalNoRequests)}
              </li>
            )}
          </ul>
        </div>
        {(data?.mediaInfo?.serviceUrl || data?.mediaInfo?.serviceUrl4k) && (
          <div className="mt-8">
            {data?.mediaInfo?.serviceUrl && (
              <a
                href={data?.mediaInfo?.serviceUrl}
                target="_blank"
                rel="noreferrer"
                className="block mb-2 last:mb-0"
              >
                <Button buttonType="ghost" className="w-full">
                  <ExternalLinkIcon />
                  <span>{intl.formatMessage(messages.opensonarr)}</span>
                </Button>
              </a>
            )}
            {data?.mediaInfo?.serviceUrl4k && (
              <a
                href={data?.mediaInfo?.serviceUrl4k}
                target="_blank"
                rel="noreferrer"
              >
                <Button buttonType="ghost" className="w-full">
                  <ExternalLinkIcon />
                  <span>{intl.formatMessage(messages.opensonarr4k)}</span>
                </Button>
              </a>
            )}
          </div>
        )}
        {data?.mediaInfo && (
          <div className="mt-8">
            <ConfirmButton
              onClick={() => deleteMedia()}
              confirmText={intl.formatMessage(globalMessages.areyousure)}
              className="w-full"
            >
              <DocumentRemoveIcon />
              <span>{intl.formatMessage(messages.manageModalClearMedia)}</span>
            </ConfirmButton>
            <div className="mt-3 text-xs text-gray-400">
              {intl.formatMessage(messages.manageModalClearMediaWarning)}
            </div>
          </div>
        )}
      </SlideOver>
      <div className="media-header">
        <div className="media-poster">
          <CachedImage
            src={
              data.posterPath
                ? `https://image.tmdb.org/t/p/w600_and_h900_bestv2${data.posterPath}`
                : '/images/overseerr_poster_not_found.png'
            }
            alt=""
            layout="responsive"
            width={600}
            height={900}
            priority
          />
        </div>
<<<<<<< HEAD
        <div className="flex flex-col flex-1 mt-4 text-center text-white lg:mr-4 lg:mt-0 lg:text-left">
          <div className="mb-2 space-x-2">
            {data.mediaInfo && data.mediaInfo.status !== MediaStatus.UNKNOWN && (
              <span className="ml-2 lg:ml-0">
                <StatusBadge
                  status={data.mediaInfo?.status}
                  inProgress={(data.mediaInfo.downloadStatus ?? []).length > 0}
                  mediaUrl={data.mediaInfo?.mediaUrl}
                  mediaUrl4k={data.mediaInfo?.mediaUrl4k}
                />
              </span>
            )}
            <span>
              <StatusBadge
                status={data.mediaInfo?.status}
                inProgress={(data.mediaInfo?.downloadStatus ?? []).length > 0}
                mediaUrl={data.mediaInfo?.mediaUrl}
                mediaUrl4k={
                  data.mediaInfo?.mediaUrl4k &&
                  (hasPermission(Permission.REQUEST_4K) ||
                    hasPermission(Permission.REQUEST_4K_TV))
                    ? data.mediaInfo.mediaUrl4k
                    : undefined
                }
              />
            </span>
=======
        <div className="media-title">
          <div className="media-status">
            <StatusBadge
              status={data.mediaInfo?.status}
              inProgress={(data.mediaInfo?.downloadStatus ?? []).length > 0}
              plexUrl={data.mediaInfo?.plexUrl}
            />
>>>>>>> 6c30d62b
            {settings.currentSettings.series4kEnabled &&
              hasPermission([Permission.REQUEST_4K, Permission.REQUEST_4K_TV], {
                type: 'or',
              }) && (
<<<<<<< HEAD
                <span>
                  <StatusBadge
                    status={data.mediaInfo?.status4k}
                    is4k
                    inProgress={
                      (data.mediaInfo?.downloadStatus4k ?? []).length > 0
                    }
                    mediaUrl4k={data.mediaInfo?.mediaUrl4k}
                  />
                </span>
=======
                <StatusBadge
                  status={data.mediaInfo?.status4k}
                  is4k
                  inProgress={
                    (data.mediaInfo?.downloadStatus4k ?? []).length > 0
                  }
                  plexUrl4k={data.mediaInfo?.plexUrl4k}
                />
>>>>>>> 6c30d62b
              )}
          </div>
          <h1>
            {data.name}{' '}
            {data.firstAirDate && (
              <span className="media-year">
                ({data.firstAirDate.slice(0, 4)})
              </span>
            )}
          </h1>
          <span className="media-attributes">
            {seriesAttributes.length > 0 &&
              seriesAttributes
                .map((t, k) => <span key={k}>{t}</span>)
                .reduce((prev, curr) => (
                  <>
                    {prev} | {curr}
                  </>
                ))}
          </span>
        </div>
        <div className="media-actions">
          <PlayButton links={mediaLinks} />
          <RequestButton
            mediaType="tv"
            onUpdate={() => revalidate()}
            tmdbId={data?.id}
            media={data?.mediaInfo}
            isShowComplete={isComplete}
            is4kShowComplete={is4kComplete}
          />
          {hasPermission(Permission.MANAGE_REQUESTS) && (
            <Button
              buttonType="default"
              className="ml-2 first:ml-0"
              onClick={() => setShowManager(true)}
            >
              <CogIcon />
            </Button>
          )}
        </div>
      </div>
      <div className="media-overview">
        <div className="media-overview-left">
          {data.tagline && <div className="tagline">{data.tagline}</div>}
          <h2>{intl.formatMessage(messages.overview)}</h2>
          <p>
            {data.overview
              ? data.overview
              : intl.formatMessage(messages.overviewunavailable)}
          </p>
          {sortedCrew.length > 0 && (
            <>
              <ul className="media-crew">
                {(data.createdBy.length > 0
                  ? [
                      ...data.createdBy.map(
                        (person): Partial<Crew> => ({
                          id: person.id,
                          job: 'Creator',
                          name: person.name,
                        })
                      ),
                      ...sortedCrew,
                    ]
                  : sortedCrew
                )
                  .slice(0, 6)
                  .map((person) => (
                    <li key={`crew-${person.job}-${person.id}`}>
                      <span>{person.job}</span>
                      <Link href={`/person/${person.id}`}>
                        <a className="crew-name">{person.name}</a>
                      </Link>
                    </li>
                  ))}
              </ul>
              <div className="flex justify-end mt-4">
                <Link href={`/tv/${data.id}/crew`}>
                  <a className="flex items-center text-gray-400 transition duration-300 hover:text-gray-100">
                    <span>{intl.formatMessage(messages.viewfullcrew)}</span>
                    <ArrowCircleRightIcon className="inline-block w-5 h-5 ml-1.5" />
                  </a>
                </Link>
              </div>
            </>
          )}
        </div>
        <div className="media-overview-right">
          <div className="media-facts">
            {(!!data.voteCount ||
              (ratingData?.criticsRating && !!ratingData?.criticsScore) ||
              (ratingData?.audienceRating && !!ratingData?.audienceScore)) && (
              <div className="media-ratings">
                {ratingData?.criticsRating && !!ratingData?.criticsScore && (
                  <span className="media-rating">
                    {ratingData.criticsRating === 'Rotten' ? (
                      <RTRotten className="w-6 mr-1" />
                    ) : (
                      <RTFresh className="w-6 mr-1" />
                    )}
                    {ratingData.criticsScore}%
                  </span>
                )}
                {ratingData?.audienceRating && !!ratingData?.audienceScore && (
                  <span className="media-rating">
                    {ratingData.audienceRating === 'Spilled' ? (
                      <RTAudRotten className="w-6 mr-1" />
                    ) : (
                      <RTAudFresh className="w-6 mr-1" />
                    )}
                    {ratingData.audienceScore}%
                  </span>
                )}
                {!!data.voteCount && (
                  <span className="media-rating">
                    <TmdbLogo className="w-6 mr-2" />
                    {data.voteAverage}/10
                  </span>
                )}
              </div>
            )}
            {data.originalName && data.originalLanguage !== locale.slice(0, 2) && (
              <div className="media-fact">
                <span>{intl.formatMessage(messages.originaltitle)}</span>
                <span className="media-fact-value">{data.originalName}</span>
              </div>
            )}
            {data.keywords.some(
              (keyword) => keyword.id === ANIME_KEYWORD_ID
            ) && (
              <div className="media-fact">
                <span>{intl.formatMessage(messages.showtype)}</span>
                <span className="media-fact-value">
                  {intl.formatMessage(messages.anime)}
                </span>
              </div>
            )}
            <div className="media-fact">
              <span>{intl.formatMessage(globalMessages.status)}</span>
              <span className="media-fact-value">{data.status}</span>
            </div>
            {data.firstAirDate && (
              <div className="media-fact">
                <span>{intl.formatMessage(messages.firstAirDate)}</span>
                <span className="media-fact-value">
                  {intl.formatDate(data.firstAirDate, {
                    year: 'numeric',
                    month: 'long',
                    day: 'numeric',
                  })}
                </span>
              </div>
            )}
            {data.nextEpisodeToAir &&
              data.nextEpisodeToAir.airDate !== data.firstAirDate && (
                <div className="media-fact">
                  <span>{intl.formatMessage(messages.nextAirDate)}</span>
                  <span className="media-fact-value">
                    {intl.formatDate(data.nextEpisodeToAir.airDate, {
                      year: 'numeric',
                      month: 'long',
                      day: 'numeric',
                    })}
                  </span>
                </div>
              )}
            {data.episodeRunTime.length > 0 && (
              <div className="media-fact">
                <span>{intl.formatMessage(messages.episodeRuntime)}</span>
                <span className="media-fact-value">
                  {intl.formatMessage(messages.episodeRuntimeMinutes, {
                    runtime: data.episodeRunTime[0],
                  })}
                </span>
              </div>
            )}
            {data.originalLanguage && (
              <div className="media-fact">
                <span>{intl.formatMessage(messages.originallanguage)}</span>
                <span className="media-fact-value">
                  <Link href={`/discover/tv/language/${data.originalLanguage}`}>
                    <a>
                      {intl.formatDisplayName(data.originalLanguage, {
                        type: 'language',
                        fallback: 'none',
                      }) ??
                        data.spokenLanguages.find(
                          (lng) => lng.iso_639_1 === data.originalLanguage
                        )?.name}
                    </a>
                  </Link>
                </span>
              </div>
            )}
            {data.networks.length > 0 && (
              <div className="media-fact">
                <span>
                  {intl.formatMessage(messages.network, {
                    networkCount: data.networks.length,
                  })}
                </span>
                <span className="media-fact-value">
                  {data.networks
                    .map((n) => (
                      <Link
                        href={`/discover/tv/network/${n.id}`}
                        key={`network-${n.id}`}
                      >
                        <a>{n.name}</a>
                      </Link>
                    ))
                    .reduce((prev, curr) => (
                      <>
                        {prev}, {curr}
                      </>
                    ))}
                </span>
              </div>
            )}
<<<<<<< HEAD
          </div>
          <div className="mt-4">
            <ExternalLinkBlock
              mediaType="tv"
              tmdbId={data.id}
              tvdbId={data.externalIds.tvdbId}
              imdbId={data.externalIds.imdbId}
              rtUrl={ratingData?.url}
              mediaUrl={data.mediaInfo?.mediaUrl ?? data.mediaInfo?.mediaUrl4k}
            />
=======
            {!!streamingProviders.length && (
              <div className="media-fact">
                <span>{intl.formatMessage(messages.streamingproviders)}</span>
                <span className="media-fact-value">
                  {streamingProviders.map((p) => {
                    return (
                      <span className="block" key={`provider-${p.id}`}>
                        {p.name}
                      </span>
                    );
                  })}
                </span>
              </div>
            )}
            <div className="media-fact">
              <ExternalLinkBlock
                mediaType="tv"
                tmdbId={data.id}
                tvdbId={data.externalIds.tvdbId}
                imdbId={data.externalIds.imdbId}
                rtUrl={ratingData?.url}
                plexUrl={data.mediaInfo?.plexUrl ?? data.mediaInfo?.plexUrl4k}
              />
            </div>
>>>>>>> 6c30d62b
          </div>
        </div>
      </div>
      {data.credits.cast.length > 0 && (
        <>
          <div className="slider-header">
            <Link href="/tv/[tvId]/cast" as={`/tv/${data.id}/cast`}>
              <a className="slider-title">
                <span>{intl.formatMessage(messages.cast)}</span>
                <ArrowCircleRightIcon />
              </a>
            </Link>
          </div>
          <Slider
            sliderKey="cast"
            isLoading={false}
            isEmpty={false}
            items={data.credits.cast.slice(0, 20).map((person) => (
              <PersonCard
                key={`cast-item-${person.id}`}
                personId={person.id}
                name={person.name}
                subName={person.character}
                profilePath={person.profilePath}
              />
            ))}
          />
        </>
      )}
      <MediaSlider
        sliderKey="recommendations"
        title={intl.formatMessage(messages.recommendations)}
        url={`/api/v1/tv/${router.query.tvId}/recommendations`}
        linkUrl={`/tv/${data.id}/recommendations`}
        hideWhenEmpty
      />
      <MediaSlider
        sliderKey="similar"
        title={intl.formatMessage(messages.similar)}
        url={`/api/v1/tv/${router.query.tvId}/similar`}
        linkUrl={`/tv/${data.id}/similar`}
        hideWhenEmpty
      />
      <div className="pb-8" />
    </div>
  );
};

export default TvDetails;<|MERGE_RESOLUTION|>--- conflicted
+++ resolved
@@ -18,6 +18,7 @@
 import type { RTRating } from '../../../server/api/rottentomatoes';
 import { ANIME_KEYWORD_ID } from '../../../server/api/themoviedb/constants';
 import { MediaStatus } from '../../../server/constants/media';
+import { MediaServerType } from '../../../server/constants/server';
 import { Crew } from '../../../server/models/common';
 import { TvDetails as TvDetailsType } from '../../../server/models/Tv';
 import RTAudFresh from '../../assets/rt_aud_fresh.svg';
@@ -37,9 +38,6 @@
 import LoadingSpinner from '../Common/LoadingSpinner';
 import PageTitle from '../Common/PageTitle';
 import PlayButton, { PlayButtonLink } from '../Common/PlayButton';
-<<<<<<< HEAD
-import { MediaServerType } from '../../../server/constants/server';
-=======
 import SlideOver from '../Common/SlideOver';
 import DownloadBlock from '../DownloadBlock';
 import ExternalLinkBlock from '../ExternalLinkBlock';
@@ -50,7 +48,6 @@
 import RequestModal from '../RequestModal';
 import Slider from '../Slider';
 import StatusBadge from '../StatusBadge';
->>>>>>> 6c30d62b
 
 const messages = defineMessages({
   firstAirDate: 'First Air Date',
@@ -76,13 +73,8 @@
   opensonarr: 'Open Series in Sonarr',
   opensonarr4k: 'Open Series in 4K Sonarr',
   downloadstatus: 'Download Status',
-<<<<<<< HEAD
   play: 'Play on {mediaServerName}',
   play4k: 'Play 4K on {mediaServerName}',
-=======
-  playonplex: 'Play on Plex',
-  play4konplex: 'Play in 4K on Plex',
->>>>>>> 6c30d62b
   markavailable: 'Mark as Available',
   mark4kavailable: 'Mark as Available in 4K',
   allseasonsmarkedavailable: '* All seasons will be marked as available.',
@@ -116,10 +108,9 @@
     `/api/v1/tv/${router.query.tvId}/ratings`
   );
 
-  const sortedCrew = useMemo(
-    () => sortCrewPriority(data?.credits.crew ?? []),
-    [data]
-  );
+  const sortedCrew = useMemo(() => sortCrewPriority(data?.credits.crew ?? []), [
+    data,
+  ]);
 
   if (!data && !error) {
     return <LoadingSpinner />;
@@ -133,17 +124,12 @@
 
   if (data.mediaInfo?.mediaUrl) {
     mediaLinks.push({
-<<<<<<< HEAD
       text:
         settings.currentSettings.mediaServerType === MediaServerType.JELLYFIN
           ? intl.formatMessage(messages.play, { mediaServerName: 'Jellyfin' })
           : intl.formatMessage(messages.play, { mediaServerName: 'Plex' }),
       url: data.mediaInfo?.mediaUrl,
-=======
-      text: intl.formatMessage(messages.playonplex),
-      url: data.mediaInfo?.plexUrl,
       svg: <PlayIcon />,
->>>>>>> 6c30d62b
     });
   }
 
@@ -154,17 +140,12 @@
     })
   ) {
     mediaLinks.push({
-<<<<<<< HEAD
       text:
         settings.currentSettings.mediaServerType === MediaServerType.JELLYFIN
           ? intl.formatMessage(messages.play4k, { mediaServerName: 'Jellyfin' })
           : intl.formatMessage(messages.play4k, { mediaServerName: 'Plex' }),
       url: data.mediaInfo?.mediaUrl4k,
-=======
-      text: intl.formatMessage(messages.play4konplex),
-      url: data.mediaInfo?.plexUrl4k,
       svg: <PlayIcon />,
->>>>>>> 6c30d62b
     });
   }
 
@@ -216,9 +197,8 @@
     );
   }
 
-  const seasonCount = data.seasons.filter(
-    (season) => season.seasonNumber !== 0
-  ).length;
+  const seasonCount = data.seasons.filter((season) => season.seasonNumber !== 0)
+    .length;
 
   if (seasonCount) {
     seriesAttributes.push(
@@ -454,67 +434,25 @@
             priority
           />
         </div>
-<<<<<<< HEAD
-        <div className="flex flex-col flex-1 mt-4 text-center text-white lg:mr-4 lg:mt-0 lg:text-left">
-          <div className="mb-2 space-x-2">
-            {data.mediaInfo && data.mediaInfo.status !== MediaStatus.UNKNOWN && (
-              <span className="ml-2 lg:ml-0">
-                <StatusBadge
-                  status={data.mediaInfo?.status}
-                  inProgress={(data.mediaInfo.downloadStatus ?? []).length > 0}
-                  mediaUrl={data.mediaInfo?.mediaUrl}
-                  mediaUrl4k={data.mediaInfo?.mediaUrl4k}
-                />
-              </span>
-            )}
-            <span>
-              <StatusBadge
-                status={data.mediaInfo?.status}
-                inProgress={(data.mediaInfo?.downloadStatus ?? []).length > 0}
-                mediaUrl={data.mediaInfo?.mediaUrl}
-                mediaUrl4k={
-                  data.mediaInfo?.mediaUrl4k &&
-                  (hasPermission(Permission.REQUEST_4K) ||
-                    hasPermission(Permission.REQUEST_4K_TV))
-                    ? data.mediaInfo.mediaUrl4k
-                    : undefined
-                }
-              />
-            </span>
-=======
         <div className="media-title">
           <div className="media-status">
             <StatusBadge
               status={data.mediaInfo?.status}
               inProgress={(data.mediaInfo?.downloadStatus ?? []).length > 0}
-              plexUrl={data.mediaInfo?.plexUrl}
+              mediaUrl={data.mediaInfo?.mediaUrl}
             />
->>>>>>> 6c30d62b
             {settings.currentSettings.series4kEnabled &&
               hasPermission([Permission.REQUEST_4K, Permission.REQUEST_4K_TV], {
                 type: 'or',
               }) && (
-<<<<<<< HEAD
-                <span>
-                  <StatusBadge
-                    status={data.mediaInfo?.status4k}
-                    is4k
-                    inProgress={
-                      (data.mediaInfo?.downloadStatus4k ?? []).length > 0
-                    }
-                    mediaUrl4k={data.mediaInfo?.mediaUrl4k}
-                  />
-                </span>
-=======
                 <StatusBadge
                   status={data.mediaInfo?.status4k}
                   is4k
                   inProgress={
                     (data.mediaInfo?.downloadStatus4k ?? []).length > 0
                   }
-                  plexUrl4k={data.mediaInfo?.plexUrl4k}
+                  mediaUrl4k={data.mediaInfo?.mediaUrl4k}
                 />
->>>>>>> 6c30d62b
               )}
           </div>
           <h1>
@@ -735,18 +673,6 @@
                 </span>
               </div>
             )}
-<<<<<<< HEAD
-          </div>
-          <div className="mt-4">
-            <ExternalLinkBlock
-              mediaType="tv"
-              tmdbId={data.id}
-              tvdbId={data.externalIds.tvdbId}
-              imdbId={data.externalIds.imdbId}
-              rtUrl={ratingData?.url}
-              mediaUrl={data.mediaInfo?.mediaUrl ?? data.mediaInfo?.mediaUrl4k}
-            />
-=======
             {!!streamingProviders.length && (
               <div className="media-fact">
                 <span>{intl.formatMessage(messages.streamingproviders)}</span>
@@ -768,10 +694,11 @@
                 tvdbId={data.externalIds.tvdbId}
                 imdbId={data.externalIds.imdbId}
                 rtUrl={ratingData?.url}
-                plexUrl={data.mediaInfo?.plexUrl ?? data.mediaInfo?.plexUrl4k}
+                mediaUrl={
+                  data.mediaInfo?.mediaUrl ?? data.mediaInfo?.mediaUrl4k
+                }
               />
             </div>
->>>>>>> 6c30d62b
           </div>
         </div>
       </div>
