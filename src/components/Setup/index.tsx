--- conflicted
+++ resolved
@@ -21,16 +21,12 @@
 import useSWR, { mutate } from 'swr';
 import SetupLogin from './SetupLogin';
 
-<<<<<<< HEAD
-const messages = defineMessages({
+const messages = defineMessages('components.Setup', {
   welcome: 'Welcome to Jellyseerr',
   subtitle: 'Get started by choosing your media server',
   configjellyfin: 'Configure Jellyfin',
   configplex: 'Configure Plex',
   configemby: 'Configure Emby',
-=======
-const messages = defineMessages('components.Setup', {
->>>>>>> b36bb3fa
   setup: 'Setup',
   finish: 'Finish Setup',
   finishing: 'Finishing…',
