import Button from '@app/components/Common/Button';
import JellyfinLogin from '@app/components/Login/JellyfinLogin';
import PlexLoginButton from '@app/components/PlexLoginButton';
import { useUser } from '@app/hooks/useUser';
import defineMessages from '@app/utils/defineMessages';
import { MediaServerType } from '@server/constants/server';
<<<<<<< HEAD
import axios from 'axios';
import type React from 'react';
import { useEffect, useState } from 'react';
import { defineMessages, FormattedMessage } from 'react-intl';

const messages = defineMessages({
  signin: 'Sign in to your account',
  signinWithJellyfin: 'Enter your Jellyfin details',
  signinWithEmby: 'Enter your Emby details',
  signinWithPlex: 'Enter your Plex details',
  back: 'Go back',
=======
import getConfig from 'next/config';
import { useEffect, useState } from 'react';
import { FormattedMessage, useIntl } from 'react-intl';

const messages = defineMessages('components.Setup', {
  welcome: 'Welcome to Jellyseerr',
  signinMessage: 'Get started by signing in',
  signinWithJellyfin: 'Use your {mediaServerName} account',
  signinWithPlex: 'Use your Plex account',
>>>>>>> b36bb3fa
});

interface LoginWithMediaServerProps {
  serverType: MediaServerType;
  onCancel: () => void;
  onComplete: () => void;
}

const SetupLogin: React.FC<LoginWithMediaServerProps> = ({
  serverType,
  onCancel,
  onComplete,
}) => {
  const [authToken, setAuthToken] = useState<string | undefined>(undefined);
  const [mediaServerType, setMediaServerType] = useState<MediaServerType>(
    MediaServerType.NOT_CONFIGURED
  );
  const { user, revalidate } = useUser();

  // Effect that is triggered when the `authToken` comes back from the Plex OAuth
  // We take the token and attempt to login. If we get a success message, we will
  // ask swr to revalidate the user which _shouid_ come back with a valid user.

  useEffect(() => {
    const login = async () => {
      const res = await fetch('/api/v1/auth/plex', {
        method: 'POST',
        headers: {
          'Content-Type': 'application/json',
        },
        body: JSON.stringify({
          authToken: authToken,
        }),
      });
      if (!res.ok) throw new Error();
      const data = await res.json();

      if (data?.email) {
        revalidate();
      }
    };
    if (authToken && mediaServerType == MediaServerType.PLEX) {
      login();
    }
  }, [authToken, mediaServerType, revalidate]);

  useEffect(() => {
    if (user) {
      onComplete();
    }
  }, [user, mediaServerType, onComplete]);

  return (
    <div className="p-4">
      <div className="mb-2 flex justify-center text-xl font-bold">
        <FormattedMessage {...messages.signin} />
      </div>
      <div className="mb-2 flex justify-center pb-6 text-sm">
        {serverType === MediaServerType.JELLYFIN ? (
          <FormattedMessage {...messages.signinWithJellyfin} />
        ) : serverType === MediaServerType.EMBY ? (
          <FormattedMessage {...messages.signinWithEmby} />
        ) : (
          <FormattedMessage {...messages.signinWithPlex} />
        )}
      </div>
      {serverType === MediaServerType.PLEX && (
        <>
          <div
            className="px-10 py-8"
            style={{ backgroundColor: 'rgba(0,0,0,0.3)' }}
          >
            <PlexLoginButton
              onAuthToken={(authToken) => {
                setMediaServerType(MediaServerType.PLEX);
                setAuthToken(authToken);
              }}
            />
          </div>
          <div className="mt-4">
            <Button buttonType="default" onClick={() => onCancel()}>
              <FormattedMessage {...messages.back} />
            </Button>
          </div>
        </>
      )}
      {serverType === MediaServerType.JELLYFIN && (
        <JellyfinLogin
          initial={true}
          revalidate={revalidate}
          serverType={serverType}
          onCancel={onCancel}
        />
      )}
      {serverType === MediaServerType.EMBY && (
        <JellyfinLogin
          initial={true}
          revalidate={revalidate}
          serverType={serverType}
          onCancel={onCancel}
        />
      )}
    </div>
  );
};

export default SetupLogin;<|MERGE_RESOLUTION|>--- conflicted
+++ resolved
@@ -4,29 +4,17 @@
 import { useUser } from '@app/hooks/useUser';
 import defineMessages from '@app/utils/defineMessages';
 import { MediaServerType } from '@server/constants/server';
-<<<<<<< HEAD
-import axios from 'axios';
-import type React from 'react';
 import { useEffect, useState } from 'react';
-import { defineMessages, FormattedMessage } from 'react-intl';
+import { FormattedMessage } from 'react-intl';
 
-const messages = defineMessages({
+const messages = defineMessages('components.Setup', {
+  welcome: 'Welcome to Jellyseerr',
+  signinMessage: 'Get started by signing in',
   signin: 'Sign in to your account',
   signinWithJellyfin: 'Enter your Jellyfin details',
   signinWithEmby: 'Enter your Emby details',
   signinWithPlex: 'Enter your Plex details',
   back: 'Go back',
-=======
-import getConfig from 'next/config';
-import { useEffect, useState } from 'react';
-import { FormattedMessage, useIntl } from 'react-intl';
-
-const messages = defineMessages('components.Setup', {
-  welcome: 'Welcome to Jellyseerr',
-  signinMessage: 'Get started by signing in',
-  signinWithJellyfin: 'Use your {mediaServerName} account',
-  signinWithPlex: 'Use your Plex account',
->>>>>>> b36bb3fa
 });
 
 interface LoginWithMediaServerProps {
