import { XCircleIcon } from '@heroicons/react/solid';
import axios from 'axios';
import { useRouter } from 'next/dist/client/router';
import React, { useEffect, useState } from 'react';
import { defineMessages, useIntl } from 'react-intl';
<<<<<<< HEAD
=======
import useSWR from 'swr';
>>>>>>> 54067e04
import { MediaServerType } from '../../../server/constants/server';
import useSettings from '../../hooks/useSettings';
import { useUser } from '../../hooks/useUser';
import Accordion from '../Common/Accordion';
import ImageFader from '../Common/ImageFader';
import PageTitle from '../Common/PageTitle';
import LanguagePicker from '../Layout/LanguagePicker';
import PlexLoginButton from '../PlexLoginButton';
import Transition from '../Transition';
import JellyfinLogin from './JellyfinLogin';
import LocalLogin from './LocalLogin';

const messages = defineMessages({
  signin: 'Sign In',
  signinheader: 'Sign in to continue',
  signinwithplex: 'Use your Plex account',
  signinwithjellyfin: 'Use your Jellyfin account',
  signinwithoverseerr: 'Use your {applicationTitle} account',
});

const Login: React.FC = () => {
  const intl = useIntl();
  const [error, setError] = useState('');
  const [isProcessing, setProcessing] = useState(false);
  const [authToken, setAuthToken] = useState<string | undefined>(undefined);
  const { user, revalidate } = useUser();
  const router = useRouter();
  const settings = useSettings();

  // Effect that is triggered when the `authToken` comes back from the Plex OAuth
  // We take the token and attempt to sign in. If we get a success message, we will
  // ask swr to revalidate the user which _should_ come back with a valid user.
  useEffect(() => {
    const login = async () => {
      setProcessing(true);
      try {
        const response = await axios.post('/api/v1/auth/plex', { authToken });

        if (response.data?.id) {
          revalidate();
        }
      } catch (e) {
        setError(e.response.data.message);
        setAuthToken(undefined);
        setProcessing(false);
      }
    };
    if (authToken) {
      login();
    }
  }, [authToken, revalidate]);

  // Effect that is triggered whenever `useUser`'s user changes. If we get a new
  // valid user, we redirect the user to the home page as the login was successful.
  useEffect(() => {
    if (user) {
      router.push('/');
    }
  }, [user, router]);

  const { data: backdrops } = useSWR<string[]>('/api/v1/backdrops', {
    refreshInterval: 0,
    refreshWhenHidden: false,
    revalidateOnFocus: false,
  });

  return (
    <div className="relative flex min-h-screen flex-col bg-gray-900 py-14">
      <PageTitle title={intl.formatMessage(messages.signin)} />
      <ImageFader
        backgroundImages={
          backdrops?.map(
            (backdrop) => `https://www.themoviedb.org/t/p/original${backdrop}`
          ) ?? []
        }
      />
      <div className="absolute top-4 right-4 z-50">
        <LanguagePicker />
      </div>
      <div className="relative z-40 mt-10 flex flex-col items-center px-4 sm:mx-auto sm:w-full sm:max-w-md">
        <img src="/logo_stacked.svg" className="mb-10 max-w-full" alt="Logo" />
        <h2 className="mt-2 text-center text-3xl font-extrabold leading-9 text-gray-100">
          {intl.formatMessage(messages.signinheader)}
        </h2>
      </div>
      <div className="relative z-50 mt-8 sm:mx-auto sm:w-full sm:max-w-md">
        <div
          className="bg-gray-800 bg-opacity-50 shadow sm:rounded-lg"
          style={{ backdropFilter: 'blur(5px)' }}
        >
          <>
            <Transition
              show={!!error}
              enter="opacity-0 transition duration-300"
              enterFrom="opacity-0"
              enterTo="opacity-100"
              leave="opacity-100 transition duration-300"
              leaveFrom="opacity-100"
              leaveTo="opacity-0"
            >
              <div className="mb-4 rounded-md bg-red-600 p-4">
                <div className="flex">
                  <div className="flex-shrink-0">
                    <XCircleIcon className="h-5 w-5 text-red-300" />
                  </div>
                  <div className="ml-3">
                    <h3 className="text-sm font-medium text-red-300">
                      {error}
                    </h3>
                  </div>
                </div>
              </div>
            </Transition>
            <Accordion single atLeastOne>
              {({ openIndexes, handleClick, AccordionContent }) => (
                <>
                  <button
                    className={`w-full cursor-default bg-gray-800 bg-opacity-70 py-2 text-center text-sm font-bold text-gray-400 transition-colors duration-200 focus:outline-none sm:rounded-t-lg ${
                      openIndexes.includes(0) && 'text-indigo-500'
                    } ${
                      settings.currentSettings.localLogin &&
                      'hover:cursor-pointer hover:bg-gray-700'
                    }`}
                    onClick={() => handleClick(0)}
                    disabled={!settings.currentSettings.localLogin}
                  >
                    {settings.currentSettings.mediaServerType ==
                    MediaServerType.PLEX
                      ? intl.formatMessage(messages.signinwithplex)
                      : intl.formatMessage(messages.signinwithjellyfin)}
                  </button>
                  <AccordionContent isOpen={openIndexes.includes(0)}>
                    <div className="px-10 py-8">
                      {settings.currentSettings.mediaServerType ==
                      MediaServerType.PLEX ? (
                        <PlexLoginButton
                          isProcessing={isProcessing}
                          onAuthToken={(authToken) => setAuthToken(authToken)}
                        />
                      ) : (
                        <JellyfinLogin revalidate={revalidate} />
                      )}
                    </div>
                  </AccordionContent>
                  {settings.currentSettings.localLogin && (
                    <div>
                      <button
                        className={`w-full cursor-default bg-gray-800 bg-opacity-70 py-2 text-center text-sm font-bold text-gray-400 transition-colors duration-200 hover:cursor-pointer hover:bg-gray-700 focus:outline-none ${
                          openIndexes.includes(1)
                            ? 'text-indigo-500'
                            : 'sm:rounded-b-lg'
                        }`}
                        onClick={() => handleClick(1)}
                      >
                        {intl.formatMessage(messages.signinwithoverseerr, {
                          applicationTitle:
                            settings.currentSettings.applicationTitle,
                        })}
                      </button>
                      <AccordionContent isOpen={openIndexes.includes(1)}>
                        <div className="px-10 py-8">
                          <LocalLogin revalidate={revalidate} />
                        </div>
                      </AccordionContent>
                    </div>
                  )}
                </>
              )}
            </Accordion>
          </>
        </div>
      </div>
    </div>
  );
};

export default Login;<|MERGE_RESOLUTION|>--- conflicted
+++ resolved
@@ -3,10 +3,7 @@
 import { useRouter } from 'next/dist/client/router';
 import React, { useEffect, useState } from 'react';
 import { defineMessages, useIntl } from 'react-intl';
-<<<<<<< HEAD
-=======
 import useSWR from 'swr';
->>>>>>> 54067e04
 import { MediaServerType } from '../../../server/constants/server';
 import useSettings from '../../hooks/useSettings';
 import { useUser } from '../../hooks/useUser';
