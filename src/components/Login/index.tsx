import Accordion from '@app/components/Common/Accordion';
import ImageFader from '@app/components/Common/ImageFader';
import PageTitle from '@app/components/Common/PageTitle';
import LanguagePicker from '@app/components/Layout/LanguagePicker';
import LocalLogin from '@app/components/Login/LocalLogin';
import PlexLoginButton from '@app/components/PlexLoginButton';
import useSettings from '@app/hooks/useSettings';
import { useUser } from '@app/hooks/useUser';
import defineMessages from '@app/utils/defineMessages';
import { Transition } from '@headlessui/react';
import { XCircleIcon } from '@heroicons/react/24/solid';
import { MediaServerType } from '@server/constants/server';
<<<<<<< HEAD
import axios from 'axios';
=======
import getConfig from 'next/config';
>>>>>>> b36bb3fa
import { useRouter } from 'next/dist/client/router';
import Image from 'next/image';
import { useEffect, useState } from 'react';
import { useIntl } from 'react-intl';
import useSWR from 'swr';
import JellyfinLogin from './JellyfinLogin';

const messages = defineMessages('components.Login', {
  signin: 'Sign In',
  signinheader: 'Sign in to continue',
  signinwithplex: 'Use your Plex account',
  signinwithjellyfin: 'Use your {mediaServerName} account',
  signinwithoverseerr: 'Use your {applicationTitle} account',
});

const Login = () => {
  const intl = useIntl();
  const [error, setError] = useState('');
  const [isProcessing, setProcessing] = useState(false);
  const [authToken, setAuthToken] = useState<string | undefined>(undefined);
  const { user, revalidate } = useUser();
  const router = useRouter();
  const settings = useSettings();

  // Effect that is triggered when the `authToken` comes back from the Plex OAuth
  // We take the token and attempt to sign in. If we get a success message, we will
  // ask swr to revalidate the user which _should_ come back with a valid user.
  useEffect(() => {
    const login = async () => {
      setProcessing(true);
      try {
        const res = await fetch('/api/v1/auth/plex', {
          method: 'POST',
          body: JSON.stringify({ authToken }),
        });
        if (!res.ok) throw new Error();
        const data = await res.json();

        if (data?.id) {
          revalidate();
        }
      } catch (e) {
        setError(e.response.data.message);
        setAuthToken(undefined);
        setProcessing(false);
      }
    };
    if (authToken) {
      login();
    }
  }, [authToken, revalidate]);

  // Effect that is triggered whenever `useUser`'s user changes. If we get a new
  // valid user, we redirect the user to the home page as the login was successful.
  useEffect(() => {
    if (user) {
      router.push('/');
    }
  }, [user, router]);

  const { data: backdrops } = useSWR<string[]>('/api/v1/backdrops', {
    refreshInterval: 0,
    refreshWhenHidden: false,
    revalidateOnFocus: false,
  });

  const mediaServerFormatValues = {
    mediaServerName:
      settings.currentSettings.mediaServerType === MediaServerType.JELLYFIN
        ? 'Jellyfin'
        : settings.currentSettings.mediaServerType === MediaServerType.EMBY
        ? 'Emby'
        : undefined,
  };

  return (
    <div className="relative flex min-h-screen flex-col bg-gray-900 py-14">
      <PageTitle title={intl.formatMessage(messages.signin)} />
      <ImageFader
        backgroundImages={
          backdrops?.map(
            (backdrop) => `https://image.tmdb.org/t/p/original${backdrop}`
          ) ?? []
        }
      />
      <div className="absolute top-4 right-4 z-50">
        <LanguagePicker />
      </div>
      <div className="relative z-40 mt-10 flex flex-col items-center px-4 sm:mx-auto sm:w-full sm:max-w-md">
        <div className="relative h-48 w-full max-w-full">
          <Image src="/logo_stacked.svg" alt="Logo" fill />
        </div>
        <h2 className="mt-12 text-center text-3xl font-extrabold leading-9 text-gray-100">
          {intl.formatMessage(messages.signinheader)}
        </h2>
      </div>
      <div className="relative z-50 mt-8 sm:mx-auto sm:w-full sm:max-w-md">
        <div
          className="bg-gray-800 bg-opacity-50 shadow sm:rounded-lg"
          style={{ backdropFilter: 'blur(5px)' }}
        >
          <>
            <Transition
              as="div"
              show={!!error}
              enter="transition-opacity duration-300"
              enterFrom="opacity-0"
              enterTo="opacity-100"
              leave="transition-opacity duration-300"
              leaveFrom="opacity-100"
              leaveTo="opacity-0"
            >
              <div className="mb-4 rounded-md bg-red-600 p-4">
                <div className="flex">
                  <div className="flex-shrink-0">
                    <XCircleIcon className="h-5 w-5 text-red-300" />
                  </div>
                  <div className="ml-3">
                    <h3 className="text-sm font-medium text-red-300">
                      {error}
                    </h3>
                  </div>
                </div>
              </div>
            </Transition>
            <Accordion single atLeastOne>
              {({ openIndexes, handleClick, AccordionContent }) => (
                <>
                  <button
                    className={`w-full cursor-default bg-gray-800 bg-opacity-70 py-2 text-center text-sm font-bold text-gray-400 transition-colors duration-200 focus:outline-none sm:rounded-t-lg ${
                      openIndexes.includes(0) && 'text-indigo-500'
                    } ${
                      settings.currentSettings.localLogin &&
                      'hover:cursor-pointer hover:bg-gray-700'
                    }`}
                    onClick={() => handleClick(0)}
                    disabled={!settings.currentSettings.localLogin}
                  >
                    {settings.currentSettings.mediaServerType ==
                    MediaServerType.PLEX
                      ? intl.formatMessage(messages.signinwithplex)
                      : intl.formatMessage(
                          messages.signinwithjellyfin,
                          mediaServerFormatValues
                        )}
                  </button>
                  <AccordionContent isOpen={openIndexes.includes(0)}>
                    <div className="px-10 py-8">
                      {settings.currentSettings.mediaServerType ==
                      MediaServerType.PLEX ? (
                        <PlexLoginButton
                          isProcessing={isProcessing}
                          onAuthToken={(authToken) => setAuthToken(authToken)}
                        />
                      ) : (
                        <JellyfinLogin revalidate={revalidate} />
                      )}
                    </div>
                  </AccordionContent>
                  {settings.currentSettings.localLogin && (
                    <div>
                      <button
                        className={`w-full cursor-default bg-gray-800 bg-opacity-70 py-2 text-center text-sm font-bold text-gray-400 transition-colors duration-200 hover:cursor-pointer hover:bg-gray-700 focus:outline-none ${
                          openIndexes.includes(1)
                            ? 'text-indigo-500'
                            : 'sm:rounded-b-lg'
                        }`}
                        onClick={() => handleClick(1)}
                      >
                        {intl.formatMessage(messages.signinwithoverseerr, {
                          applicationTitle:
                            settings.currentSettings.applicationTitle,
                        })}
                      </button>
                      <AccordionContent isOpen={openIndexes.includes(1)}>
                        <div className="px-10 py-8">
                          <LocalLogin revalidate={revalidate} />
                        </div>
                      </AccordionContent>
                    </div>
                  )}
                </>
              )}
            </Accordion>
          </>
        </div>
      </div>
    </div>
  );
};

export default Login;<|MERGE_RESOLUTION|>--- conflicted
+++ resolved
@@ -10,11 +10,6 @@
 import { Transition } from '@headlessui/react';
 import { XCircleIcon } from '@heroicons/react/24/solid';
 import { MediaServerType } from '@server/constants/server';
-<<<<<<< HEAD
-import axios from 'axios';
-=======
-import getConfig from 'next/config';
->>>>>>> b36bb3fa
 import { useRouter } from 'next/dist/client/router';
 import Image from 'next/image';
 import { useEffect, useState } from 'react';
