import Button from '@app/components/Common/Button';
import useSettings from '@app/hooks/useSettings';
import axios from 'axios';
import { Field, Form, Formik } from 'formik';
import getConfig from 'next/config';
<<<<<<< HEAD
import React from 'react';
import { defineMessages, useIntl } from 'react-intl';
import { useToasts } from 'react-toast-notifications';
import * as Yup from 'yup';
import useSettings from '../../hooks/useSettings';
import Button from '../Common/Button';
=======
import type React from 'react';
import { defineMessages, useIntl } from 'react-intl';
import { useToasts } from 'react-toast-notifications';
import * as Yup from 'yup';
>>>>>>> e0f9a6e1

const messages = defineMessages({
  username: 'Username',
  password: 'Password',
  host: '{mediaServerName} URL',
  email: 'Email',
  validationhostrequired: '{mediaServerName} URL required',
  validationhostformat: 'Valid URL required',
  validationemailrequired: 'Email required',
  validationemailformat: 'Valid email required',
  validationusernamerequired: 'Username required',
  validationpasswordrequired: 'Password required',
  loginerror: 'Something went wrong while trying to sign in.',
  credentialerror: 'The username or password is incorrect.',
  signingin: 'Signing in…',
  signin: 'Sign in',
  initialsigningin: 'Connecting…',
  initialsignin: 'Connect',
  forgotpassword: 'Forgot Password?',
});

interface JellyfinLoginProps {
  onAuthenticated: () => void;
  initial?: boolean;
}

const JellyfinLogin: React.FC<JellyfinLoginProps> = ({
  onAuthenticated,
  initial,
}) => {
  const toasts = useToasts();
  const intl = useIntl();
  const settings = useSettings();
  const { publicRuntimeConfig } = getConfig();

  if (initial) {
    const LoginSchema = Yup.object().shape({
      host: Yup.string()
        .matches(
          /^(?:(?:(?:https?):)?\/\/)(?:\S+(?::\S*)?@)?(?:(?:[1-9]\d?|1\d\d|2[01]\d|22[0-3])(?:\.(?:1?\d{1,2}|2[0-4]\d|25[0-5])){2}(?:\.(?:[1-9]\d?|1\d\d|2[0-4]\d|25[0-4]))|(?:(?:[a-z\u00a1-\uffff0-9]-*)*[a-z\u00a1-\uffff0-9]+)(?:\.(?:[a-z\u00a1-\uffff0-9]-*)*[a-z\u00a1-\uffff0-9]+)*\.?)(?::\d{2,5})?(?:[/?#]\S*)?$/,
          intl.formatMessage(messages.validationhostformat)
        )
        .required(
          intl.formatMessage(messages.validationhostrequired, {
            mediaServerName:
              publicRuntimeConfig.JELLYFIN_TYPE == 'emby' ? 'Emby' : 'Jellyfin',
          })
        ),
      email: Yup.string()
        .email(intl.formatMessage(messages.validationemailformat))
        .required(intl.formatMessage(messages.validationemailrequired)),
      username: Yup.string().required(
        intl.formatMessage(messages.validationusernamerequired)
      ),
      password: Yup.string(),
    });
    return (
      <Formik
        initialValues={{
          username: '',
          password: '',
          host: '',
          email: '',
        }}
        validationSchema={LoginSchema}
        onSubmit={async (values) => {
          try {
            await axios.post('/api/v1/auth/jellyfin', {
              username: values.username,
              password: values.password,
              hostname: values.host,
              email: values.email,
            });
          } catch (e) {
            toasts.addToast(
              intl.formatMessage(
                e.message == 'Request failed with status code 401'
                  ? messages.credentialerror
                  : messages.loginerror
              ),
              {
                autoDismiss: true,
                appearance: 'error',
              }
            );
          } finally {
            onAuthenticated();
          }
        }}
      >
        {({ errors, touched, isSubmitting, isValid }) => (
          <Form>
            <div className="sm:border-t sm:border-gray-800">
              <label htmlFor="host" className="text-label">
                {intl.formatMessage(messages.host, {
                  mediaServerName:
                    publicRuntimeConfig.JELLYFIN_TYPE == 'emby'
                      ? 'Emby'
                      : 'Jellyfin',
                })}
              </label>
              <div className="mt-1 mb-2 sm:col-span-2 sm:mt-0">
                <div className="flex rounded-md shadow-sm">
                  <Field
                    id="host"
                    name="host"
                    type="text"
                    placeholder={intl.formatMessage(messages.host, {
                      mediaServerName:
                        publicRuntimeConfig.JELLYFIN_TYPE == 'emby'
                          ? 'Emby'
                          : 'Jellyfin',
                    })}
                  />
                </div>
                {errors.host && touched.host && (
                  <div className="error">{errors.host}</div>
                )}
              </div>
              <label htmlFor="email" className="text-label">
                {intl.formatMessage(messages.email)}
              </label>
              <div className="mt-1 mb-2 sm:col-span-2 sm:mt-0">
                <div className="flex rounded-md shadow-sm">
                  <Field
                    id="email"
                    name="email"
                    type="text"
                    placeholder={intl.formatMessage(messages.email)}
                  />
                </div>
                {errors.email && touched.email && (
                  <div className="error">{errors.email}</div>
                )}
              </div>
              <label htmlFor="username" className="text-label">
                {intl.formatMessage(messages.username)}
              </label>
              <div className="mt-1 mb-2 sm:col-span-2 sm:mt-0">
                <div className="flex rounded-md shadow-sm">
                  <Field
                    id="username"
                    name="username"
                    type="text"
                    placeholder={intl.formatMessage(messages.username)}
                  />
                </div>
                {errors.username && touched.username && (
                  <div className="error">{errors.username}</div>
                )}
              </div>
              <label htmlFor="password" className="text-label">
                {intl.formatMessage(messages.password)}
              </label>
              <div className="mt-1 mb-2 sm:col-span-2 sm:mt-0">
                <div className="flexrounded-md shadow-sm">
                  <Field
                    id="password"
                    name="password"
                    type="password"
                    placeholder={intl.formatMessage(messages.password)}
                  />
                </div>
                {errors.password && touched.password && (
                  <div className="error">{errors.password}</div>
                )}
              </div>
            </div>
            <div className="mt-8 border-t border-gray-700 pt-5">
              <div className="flex justify-end">
                <span className="inline-flex rounded-md shadow-sm">
                  <Button
                    buttonType="primary"
                    type="submit"
                    disabled={isSubmitting || !isValid}
                  >
                    {isSubmitting
                      ? intl.formatMessage(messages.signingin)
                      : intl.formatMessage(messages.signin)}
                  </Button>
                </span>
              </div>
            </div>
          </Form>
        )}
      </Formik>
    );
  } else {
    const LoginSchema = Yup.object().shape({
      username: Yup.string().required(
        intl.formatMessage(messages.validationusernamerequired)
      ),
      password: Yup.string(),
    });
    return (
      <div>
        <Formik
          initialValues={{
            username: '',
            password: '',
          }}
          validationSchema={LoginSchema}
          onSubmit={async (values) => {
            try {
              await axios.post('/api/v1/auth/jellyfin', {
                username: values.username,
                password: values.password,
                email: values.username,
              });
            } catch (e) {
              toasts.addToast(
                intl.formatMessage(
                  e.message == 'Request failed with status code 401'
                    ? messages.credentialerror
                    : messages.loginerror
                ),
                {
                  autoDismiss: true,
                  appearance: 'error',
                }
              );
            } finally {
              onAuthenticated();
            }
          }}
        >
          {({ errors, touched, isSubmitting, isValid }) => {
            return (
              <>
                <Form>
                  <div className="sm:border-t sm:border-gray-800">
                    <label htmlFor="username" className="text-label">
                      {intl.formatMessage(messages.username)}
                    </label>
                    <div className="mt-1 mb-2 sm:col-span-2 sm:mt-0">
                      <div className="flex max-w-lg rounded-md shadow-sm">
                        <Field
                          id="username"
                          name="username"
                          type="text"
                          placeholder={intl.formatMessage(messages.username)}
                        />
                      </div>
                      {errors.username && touched.username && (
                        <div className="error">{errors.username}</div>
                      )}
                    </div>
                    <label htmlFor="password" className="text-label">
                      {intl.formatMessage(messages.password)}
                    </label>
                    <div className="mt-1 mb-2 sm:col-span-2 sm:mt-0">
                      <div className="flex max-w-lg rounded-md shadow-sm">
                        <Field
                          id="password"
                          name="password"
                          type="password"
                          placeholder={intl.formatMessage(messages.password)}
                        />
                      </div>
                      {errors.password && touched.password && (
                        <div className="error">{errors.password}</div>
                      )}
                    </div>
                  </div>
                  <div className="mt-8 border-t border-gray-700 pt-5">
                    <div className="flex justify-between">
                      <span className="inline-flex rounded-md shadow-sm">
                        <Button
                          as="a"
                          buttonType="ghost"
                          href={
                            process.env.JELLYFIN_TYPE == 'emby'
                              ? settings.currentSettings.jellyfinHost +
                                '/web/index.html#!/startup/forgotpassword.html'
                              : settings.currentSettings.jellyfinHost +
                                '/web/index.html#!/forgotpassword.html'
                          }
                        >
                          {intl.formatMessage(messages.forgotpassword)}
                        </Button>
                      </span>
                      <span className="inline-flex rounded-md shadow-sm">
                        <Button
                          buttonType="primary"
                          type="submit"
                          disabled={isSubmitting || !isValid}
                        >
                          {isSubmitting
                            ? intl.formatMessage(messages.signingin)
                            : intl.formatMessage(messages.signin)}
                        </Button>
                      </span>
                    </div>
                  </div>
                </Form>
              </>
            );
          }}
        </Formik>
      </div>
    );
  }
};

export default JellyfinLogin;<|MERGE_RESOLUTION|>--- conflicted
+++ resolved
@@ -3,19 +3,10 @@
 import axios from 'axios';
 import { Field, Form, Formik } from 'formik';
 import getConfig from 'next/config';
-<<<<<<< HEAD
-import React from 'react';
-import { defineMessages, useIntl } from 'react-intl';
-import { useToasts } from 'react-toast-notifications';
-import * as Yup from 'yup';
-import useSettings from '../../hooks/useSettings';
-import Button from '../Common/Button';
-=======
 import type React from 'react';
 import { defineMessages, useIntl } from 'react-intl';
 import { useToasts } from 'react-toast-notifications';
 import * as Yup from 'yup';
->>>>>>> e0f9a6e1
 
 const messages = defineMessages({
   username: 'Username',
