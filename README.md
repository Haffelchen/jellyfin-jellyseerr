--- conflicted
+++ resolved
@@ -36,7 +36,10 @@
 
 ## Getting Started
 
-<<<<<<< HEAD
+Check out our documentation for instructions on how to install and run Jellyseerr:
+
+[//]: # 'TODO: move this to the docs'
+
 ### Launching Jellyseerr using Docker (Recommended)
 
 Check out our docker hub for instructions on how to install and run Jellyseerr:
@@ -186,9 +189,27 @@
 [Install]
 WantedBy=multi-user.target
 ```
-=======
-Check out our documentation for instructions on how to install and run Jellyseerr:
->>>>>>> 0c7e6526
+
+### Building develop branch from source (ADVANCED):
+
+#### Windows
+
+Pre-requisites:
+
+- Nodejs [v20](https://nodejs.org/en/download)
+- Pnpm [v9](https://pnpm.io/installation)
+- Download/git clone the source code from the github (Either develop branch or main for stable)
+
+```cmd
+npm i -g win-node-env
+set CYPRESS_INSTALL_BINARY=0
+pnpm install --frozen-lockfile
+pnpm run build
+pnpm start
+```
+
+(You can use task scheduler to run a bat script with `@echo off` and `pnpm start` to run jellyseerr in the background)
+(You can also use nssm to run jellyseerr as a service, see [nssm](https://nssm.cc/usage) for more information)
 
 https://docs.jellyseerr.dev/getting-started/
 
