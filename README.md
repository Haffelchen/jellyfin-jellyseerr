--- conflicted
+++ resolved
@@ -146,10 +146,7 @@
 
 ## Contributors ✨
 
-<<<<<<< HEAD
-Thanks goes to all wonderful people who contributed directly to Jellyseerr and Overseerr.
-=======
-Thanks goes to these wonderful people ([emoji key](https://allcontributors.org/docs/en/emoji-key)):
+Thanks goes to these wonderful people from Overseerr ([emoji key](https://allcontributors.org/docs/en/emoji-key)) and all those that contributed directly to Jellyseerr:
 
 <!-- ALL-CONTRIBUTORS-LIST:START - Do not remove or modify this section -->
 <!-- prettier-ignore-start -->
@@ -291,5 +288,4 @@
 <!-- markdownlint-restore -->
 <!-- prettier-ignore-end -->
 
-<!-- ALL-CONTRIBUTORS-LIST:END -->
->>>>>>> a45fc860
+<!-- ALL-CONTRIBUTORS-LIST:END -->