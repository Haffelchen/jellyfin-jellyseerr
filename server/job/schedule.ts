--- conflicted
+++ resolved
@@ -1,16 +1,10 @@
 import schedule from 'node-schedule';
-<<<<<<< HEAD
-=======
 import { MediaServerType } from '../constants/server';
->>>>>>> 54067e04
 import downloadTracker from '../lib/downloadtracker';
 import { plexFullScanner, plexRecentScanner } from '../lib/scanners/plex';
 import { radarrScanner } from '../lib/scanners/radarr';
 import { sonarrScanner } from '../lib/scanners/sonarr';
-<<<<<<< HEAD
-=======
 import { getSettings, JobId } from '../lib/settings';
->>>>>>> 54067e04
 import logger from '../logger';
 import { jobJellyfinFullSync, jobJellyfinRecentSync } from './jellyfinsync';
 
@@ -105,36 +99,6 @@
     });
   }
 
-  // Run recently added jellyfin sync every 5 minutes
-  scheduledJobs.push({
-    id: 'jellyfin-recently-added-sync',
-    name: 'Jellyfin Recently Added Sync',
-    type: 'process',
-    job: schedule.scheduleJob('0 */5 * * * *', () => {
-      logger.info('Starting scheduled job: Jellyfin Recently Added Sync', {
-        label: 'Jobs',
-      });
-      jobJellyfinRecentSync.run();
-    }),
-    running: () => jobJellyfinRecentSync.status().running,
-    cancelFn: () => jobJellyfinRecentSync.cancel(),
-  });
-
-  // Run full jellyfin sync every 24 hours
-  scheduledJobs.push({
-    id: 'jellyfin-full-sync',
-    name: 'Jellyfin Full Library Sync',
-    type: 'process',
-    job: schedule.scheduleJob('0 0 3 * * *', () => {
-      logger.info('Starting scheduled job: Jellyfin Full Sync', {
-        label: 'Jobs',
-      });
-      jobJellyfinFullSync.run();
-    }),
-    running: () => jobJellyfinFullSync.status().running,
-    cancelFn: () => jobJellyfinFullSync.cancel(),
-  });
-
   // Run full radarr scan every 24 hours
   scheduledJobs.push({
     id: 'radarr-scan',
