--- conflicted
+++ resolved
@@ -8,11 +8,8 @@
 import { MediaServerType } from '../constants/server';
 import { UserType } from '../constants/user';
 import { User } from '../entity/User';
-<<<<<<< HEAD
 import { getOidcInfo } from '../lib/oidc';
-=======
 import { startJobs } from '../job/schedule';
->>>>>>> b67844a0
 import { Permission } from '../lib/permissions';
 import { getSettings } from '../lib/settings';
 import logger from '../logger';
