import JellyfinAPI from '@server/api/jellyfin';
import PlexTvAPI from '@server/api/plextv';
import { ApiErrorCode } from '@server/constants/error';
import { MediaServerType, ServerType } from '@server/constants/server';
import { UserType } from '@server/constants/user';
import { getRepository } from '@server/datasource';
import { User } from '@server/entity/User';
import { startJobs } from '@server/job/schedule';
import { Permission } from '@server/lib/permissions';
import { getSettings } from '@server/lib/settings';
import logger from '@server/logger';
import { isAuthenticated } from '@server/middleware/auth';
import { ApiError } from '@server/types/error';
import { getHostname } from '@server/utils/getHostname';
import * as EmailValidator from 'email-validator';
import { Router } from 'express';
import gravatarUrl from 'gravatar-url';
import net from 'net';

const authRoutes = Router();

authRoutes.get('/me', isAuthenticated(), async (req, res) => {
  const userRepository = getRepository(User);
  if (!req.user) {
    return res.status(500).json({
      status: 500,
      error: 'Please sign in.',
    });
  }
  const user = await userRepository.findOneOrFail({
    where: { id: req.user.id },
  });

  // check if email is required in settings and if user has an valid email
  const settings = await getSettings();
  if (
    settings.notifications.agents.email.options.userEmailRequired &&
    !EmailValidator.validate(user.email)
  ) {
    user.warnings.push('userEmailRequired');
    logger.warn(`User ${user.username} has no valid email address`);
  }

  return res.status(200).json(user);
});

authRoutes.post('/plex', async (req, res, next) => {
  const settings = getSettings();
  const userRepository = getRepository(User);
  const body = req.body as { authToken?: string };

  if (!body.authToken) {
    return next({
      status: 500,
      message: 'Authentication token required.',
    });
  }

  if (
    settings.main.mediaServerType != MediaServerType.PLEX &&
    settings.main.mediaServerType != MediaServerType.NOT_CONFIGURED
  ) {
    return res.status(500).json({ error: 'Plex login is disabled' });
  }
  try {
    // First we need to use this auth token to get the user's email from plex.tv
    const plextv = new PlexTvAPI(body.authToken);
    const account = await plextv.getUser();

    // Next let's see if the user already exists
    let user = await userRepository
      .createQueryBuilder('user')
      .where('user.plexId = :id', { id: account.id })
      .orWhere('user.email = :email', {
        email: account.email.toLowerCase(),
      })
      .getOne();

    if (!user && !(await userRepository.count())) {
      user = new User({
        email: account.email,
        plexUsername: account.username,
        plexId: account.id,
        plexToken: account.authToken,
        permissions: Permission.ADMIN,
        avatar: account.thumb,
        userType: UserType.PLEX,
      });

      settings.main.mediaServerType = MediaServerType.PLEX;
      settings.save();
      startJobs();

      await userRepository.save(user);
    } else {
      const mainUser = await userRepository.findOneOrFail({
        select: { id: true, plexToken: true, plexId: true, email: true },
        where: { id: 1 },
      });
      const mainPlexTv = new PlexTvAPI(mainUser.plexToken ?? '');

      if (!account.id) {
        logger.error('Plex ID was missing from Plex.tv response', {
          label: 'API',
          ip: req.ip,
          email: account.email,
          plexUsername: account.username,
        });

        return next({
          status: 500,
          message: 'Something went wrong. Try again.',
        });
      }

      if (
        account.id === mainUser.plexId ||
        (account.email === mainUser.email && !mainUser.plexId) ||
        (await mainPlexTv.checkUserAccess(account.id))
      ) {
        if (user) {
          if (!user.plexId) {
            logger.info(
              'Found matching Plex user; updating user with Plex data',
              {
                label: 'API',
                ip: req.ip,
                email: user.email,
                userId: user.id,
                plexId: account.id,
                plexUsername: account.username,
              }
            );
          }

          user.plexToken = body.authToken;
          user.plexId = account.id;
          user.avatar = account.thumb;
          user.email = account.email;
          user.plexUsername = account.username;
          user.userType = UserType.PLEX;

          await userRepository.save(user);
        } else if (!settings.main.newPlexLogin) {
          logger.warn(
            'Failed sign-in attempt by unimported Plex user with access to the media server',
            {
              label: 'API',
              ip: req.ip,
              email: account.email,
              plexId: account.id,
              plexUsername: account.username,
            }
          );
          return next({
            status: 403,
            message: 'Access denied.',
          });
        } else {
          logger.info(
            'Sign-in attempt from Plex user with access to the media server; creating new Overseerr user',
            {
              label: 'API',
              ip: req.ip,
              email: account.email,
              plexId: account.id,
              plexUsername: account.username,
            }
          );
          user = new User({
            email: account.email,
            plexUsername: account.username,
            plexId: account.id,
            plexToken: account.authToken,
            permissions: settings.main.defaultPermissions,
            avatar: account.thumb,
            userType: UserType.PLEX,
          });

          await userRepository.save(user);
        }
      } else {
        logger.warn(
          'Failed sign-in attempt by Plex user without access to the media server',
          {
            label: 'API',
            ip: req.ip,
            email: account.email,
            plexId: account.id,
            plexUsername: account.username,
          }
        );
        return next({
          status: 403,
          message: 'Access denied.',
        });
      }
    }

    // Set logged in session
    if (req.session) {
      req.session.userId = user.id;
    }

    return res.status(200).json(user?.filter() ?? {});
  } catch (e) {
    logger.error('Something went wrong authenticating with Plex account', {
      label: 'API',
      errorMessage: e.message,
      ip: req.ip,
    });
    return next({
      status: 500,
      message: 'Unable to authenticate.',
    });
  }
});

authRoutes.post('/jellyfin', async (req, res, next) => {
  const settings = getSettings();
  const userRepository = getRepository(User);
  const body = req.body as {
    username?: string;
    password?: string;
    hostname?: string;
    port?: number;
    urlBase?: string;
    useSsl?: boolean;
    email?: string;
    serverType?: number;
  };

  //Make sure jellyfin login is enabled, but only if jellyfin && Emby is not already configured
  if (
    settings.main.mediaServerType !== MediaServerType.JELLYFIN &&
    settings.main.mediaServerType !== MediaServerType.EMBY &&
    settings.main.mediaServerType != MediaServerType.NOT_CONFIGURED &&
    settings.jellyfin.ip !== ''
  ) {
    return res.status(500).json({ error: 'Jellyfin login is disabled' });
  }

  if (!body.username) {
    return res.status(500).json({ error: 'You must provide an username' });
  } else if (settings.jellyfin.ip !== '' && body.hostname) {
    return res
      .status(500)
      .json({ error: 'Jellyfin hostname already configured' });
  } else if (settings.jellyfin.ip === '' && !body.hostname) {
    return res.status(500).json({ error: 'No hostname provided.' });
  }

  try {
    const hostname =
      settings.jellyfin.ip !== ''
        ? getHostname()
        : getHostname({
            useSsl: body.useSsl,
            ip: body.hostname,
            port: body.port,
            urlBase: body.urlBase,
          });

    const { externalHostname } = getSettings().jellyfin;

    // Try to find deviceId that corresponds to jellyfin user, else generate a new one
    let user = await userRepository.findOne({
      where: { jellyfinUsername: body.username },
    });

    let deviceId = '';
    if (user) {
      deviceId = user.jellyfinDeviceId ?? '';
    } else {
      deviceId = Buffer.from(`BOT_overseerr_${body.username ?? ''}`).toString(
        'base64'
      );
    }

    // First we need to attempt to log the user in to jellyfin
    const jellyfinserver = new JellyfinAPI(hostname ?? '', undefined, deviceId);

    const jellyfinHost =
      externalHostname && externalHostname.length > 0
        ? externalHostname
        : hostname;

    const ip = req.ip;
    let clientIp;

    if (ip) {
      if (net.isIPv4(ip)) {
        clientIp = ip;
      } else if (net.isIPv6(ip)) {
        clientIp = ip.startsWith('::ffff:') ? ip.substring(7) : ip;
      }
    }

    const account = await jellyfinserver.login(
      body.username,
      body.password,
      clientIp
    );

    // Next let's see if the user already exists
    user = await userRepository.findOne({
      where: { jellyfinUserId: account.User.Id },
    });

    if (!user && !(await userRepository.count())) {
      // Check if user is admin on jellyfin
      if (account.User.Policy.IsAdministrator === false) {
        throw new ApiError(403, ApiErrorCode.NotAdmin);
      }

      logger.info(
        'Sign-in attempt from Jellyfin user with access to the media server; creating initial admin user for Overseerr',
        {
          label: 'API',
          ip: req.ip,
          jellyfinUsername: account.User.Name,
        }
      );

      // User doesn't exist, and there are no users in the database, we'll create the user
<<<<<<< HEAD
      // with admin permissions
      switch (body.serverType) {
        case MediaServerType.EMBY:
          settings.main.mediaServerType = MediaServerType.EMBY;
          user = new User({
            email: body.email,
            jellyfinUsername: account.User.Name,
            jellyfinUserId: account.User.Id,
            jellyfinDeviceId: deviceId,
            jellyfinAuthToken: account.AccessToken,
            permissions: Permission.ADMIN,
            avatar: account.User.PrimaryImageTag
              ? `${jellyfinHost}/Users/${account.User.Id}/Images/Primary/?tag=${account.User.PrimaryImageTag}&quality=90`
              : gravatarUrl(body.email ?? '', { default: 'mm', size: 200 }),
            userType: UserType.EMBY,
          });
          break;
        case MediaServerType.JELLYFIN:
          settings.main.mediaServerType = MediaServerType.JELLYFIN;
          user = new User({
            email: body.email,
            jellyfinUsername: account.User.Name,
            jellyfinUserId: account.User.Id,
            jellyfinDeviceId: deviceId,
            jellyfinAuthToken: account.AccessToken,
            permissions: Permission.ADMIN,
            avatar: account.User.PrimaryImageTag
              ? `${jellyfinHost}/Users/${account.User.Id}/Images/Primary/?tag=${account.User.PrimaryImageTag}&quality=90`
              : gravatarUrl(body.email ?? '', { default: 'mm', size: 200 }),
            userType: UserType.JELLYFIN,
          });
          break;
        default:
          throw new Error('select_server_type');
      }
=======
      // with admin permission
      settings.main.mediaServerType = MediaServerType.JELLYFIN;
      user = new User({
        email: body.email || account.User.Name,
        jellyfinUsername: account.User.Name,
        jellyfinUserId: account.User.Id,
        jellyfinDeviceId: deviceId,
        jellyfinAuthToken: account.AccessToken,
        permissions: Permission.ADMIN,
        avatar: account.User.PrimaryImageTag
          ? `${jellyfinHost}/Users/${account.User.Id}/Images/Primary/?tag=${account.User.PrimaryImageTag}&quality=90`
          : gravatarUrl(body.email || account.User.Name, {
              default: 'mm',
              size: 200,
            }),
        userType: UserType.JELLYFIN,
      });
>>>>>>> d5f817e7

      const serverName = await jellyfinserver.getServerName();

      settings.jellyfin.name = serverName;
      settings.jellyfin.serverId = account.User.ServerId;
      settings.jellyfin.ip = body.hostname ?? '';
      settings.jellyfin.port = body.port ?? 8096;
      settings.jellyfin.urlBase = body.urlBase ?? '';
      settings.jellyfin.useSsl = body.useSsl ?? false;
      settings.save();
      startJobs();

      await userRepository.save(user);
    }
    // User already exists, let's update their information
    else if (account.User.Id === user?.jellyfinUserId) {
      logger.info(
        `Found matching ${
          settings.main.mediaServerType === MediaServerType.JELLYFIN
            ? ServerType.JELLYFIN
            : ServerType.EMBY
        } user; updating user with ${
          settings.main.mediaServerType === MediaServerType.JELLYFIN
            ? ServerType.JELLYFIN
            : ServerType.EMBY
        }`,
        {
          label: 'API',
          ip: req.ip,
          jellyfinUsername: account.User.Name,
        }
      );
      // Let's check if their authtoken is up to date
      if (user.jellyfinAuthToken !== account.AccessToken) {
        user.jellyfinAuthToken = account.AccessToken;
      }
      // Update the users avatar with their jellyfin profile pic (incase it changed)
      if (account.User.PrimaryImageTag) {
        user.avatar = `${jellyfinHost}/Users/${account.User.Id}/Images/Primary/?tag=${account.User.PrimaryImageTag}&quality=90`;
      } else {
<<<<<<< HEAD
        user.avatar = gravatarUrl(body.email ?? '', {
=======
        user.avatar = gravatarUrl(user.email || account.User.Name, {
>>>>>>> d5f817e7
          default: 'mm',
          size: 200,
        });
      }
      user.jellyfinUsername = account.User.Name;

      if (user.username === account.User.Name) {
        user.username = '';
      }

      // TODO: If JELLYFIN_TYPE is set to 'emby' then set mediaServerType to EMBY
      // if (process.env.JELLYFIN_TYPE === 'emby') {
      //   settings.main.mediaServerType = MediaServerType.EMBY;
      //   settings.save();
      // }

      await userRepository.save(user);
    } else if (!settings.main.newPlexLogin) {
      logger.warn(
        'Failed sign-in attempt by unimported Jellyfin user with access to the media server',
        {
          label: 'API',
          ip: req.ip,
          jellyfinUserId: account.User.Id,
          jellyfinUsername: account.User.Name,
        }
      );
      return next({
        status: 403,
        message: 'Access denied.',
      });
    } else if (!user) {
      logger.info(
        'Sign-in attempt from Jellyfin user with access to the media server; creating new Overseerr user',
        {
          label: 'API',
          ip: req.ip,
          jellyfinUsername: account.User.Name,
        }
      );

      user = new User({
        email: body.email,
        jellyfinUsername: account.User.Name,
        jellyfinUserId: account.User.Id,
        jellyfinDeviceId: deviceId,
        jellyfinAuthToken: account.AccessToken,
        permissions: settings.main.defaultPermissions,
        avatar: account.User.PrimaryImageTag
          ? `${jellyfinHost}/Users/${account.User.Id}/Images/Primary/?tag=${account.User.PrimaryImageTag}&quality=90`
<<<<<<< HEAD
          : gravatarUrl(body.email ?? '', { default: 'mm', size: 200 }),
        userType:
          settings.main.mediaServerType === MediaServerType.JELLYFIN
            ? UserType.JELLYFIN
            : UserType.EMBY,
=======
          : gravatarUrl(body.email || account.User.Name, {
              default: 'mm',
              size: 200,
            }),
        userType: UserType.JELLYFIN,
>>>>>>> d5f817e7
      });
      //initialize Jellyfin/Emby users with local login
      const passedExplicitPassword = body.password && body.password.length > 0;
      if (passedExplicitPassword) {
        await user.setPassword(body.password ?? '');
      }
      await userRepository.save(user);
    }

    // Set logged in session
    if (req.session) {
      req.session.userId = user?.id;
    }

    return res.status(200).json(user?.filter() ?? {});
  } catch (e) {
    switch (e.errorCode) {
      case ApiErrorCode.InvalidUrl:
        logger.error(
          `The provided ${
            process.env.JELLYFIN_TYPE == 'emby' ? 'Emby' : 'Jellyfin'
          } is invalid or the server is not reachable.`,
          {
            label: 'Auth',
            error: e.errorCode,
            status: e.statusCode,
            hostname: getHostname({
              useSsl: body.useSsl,
              ip: body.hostname,
              port: body.port,
              urlBase: body.urlBase,
            }),
          }
        );
        return next({
          status: e.statusCode,
          message: e.errorCode,
        });

      case ApiErrorCode.InvalidCredentials:
        logger.warn(
          'Failed login attempt from user with incorrect Jellyfin credentials',
          {
            label: 'Auth',
            account: {
              ip: req.ip,
              email: body.username,
              password: '__REDACTED__',
            },
          }
        );
        return next({
          status: e.statusCode,
          message: e.errorCode,
        });

      case ApiErrorCode.NotAdmin:
        logger.warn(
          'Failed login attempt from user without admin permissions',
          {
            label: 'Auth',
            account: {
              ip: req.ip,
              email: body.username,
            },
          }
        );
        return next({
          status: e.statusCode,
          message: e.errorCode,
        });

      default:
        logger.error(e.message, { label: 'Auth' });
        return next({
          status: 500,
          message: 'Something went wrong.',
        });
    }
  }
});

authRoutes.post('/local', async (req, res, next) => {
  const settings = getSettings();
  const userRepository = getRepository(User);
  const body = req.body as { email?: string; password?: string };

  if (!settings.main.localLogin) {
    return res.status(500).json({ error: 'Password sign-in is disabled.' });
  } else if (!body.email || !body.password) {
    return res.status(500).json({
      error: 'You must provide both an email address and a password.',
    });
  }
  try {
    const user = await userRepository
      .createQueryBuilder('user')
      .select(['user.id', 'user.email', 'user.password', 'user.plexId'])
      .where('user.email = :email', { email: body.email.toLowerCase() })
      .getOne();

    if (!user || !(await user.passwordMatch(body.password))) {
      logger.warn('Failed sign-in attempt using invalid Overseerr password', {
        label: 'API',
        ip: req.ip,
        email: body.email,
        userId: user?.id,
      });
      return next({
        status: 403,
        message: 'Access denied.',
      });
    }

    const mainUser = await userRepository.findOneOrFail({
      select: { id: true, plexToken: true, plexId: true },
      where: { id: 1 },
    });
    const mainPlexTv = new PlexTvAPI(mainUser.plexToken ?? '');

    if (!user.plexId) {
      try {
        const plexUsersResponse = await mainPlexTv.getUsers();
        const account = plexUsersResponse.MediaContainer.User.find(
          (account) =>
            account.$.email &&
            account.$.email.toLowerCase() === user.email.toLowerCase()
        )?.$;

        if (
          account &&
          (await mainPlexTv.checkUserAccess(parseInt(account.id)))
        ) {
          logger.info(
            'Found matching Plex user; updating user with Plex data',
            {
              label: 'API',
              ip: req.ip,
              email: body.email,
              userId: user.id,
              plexId: account.id,
              plexUsername: account.username,
            }
          );

          user.plexId = parseInt(account.id);
          user.avatar = account.thumb;
          user.email = account.email;
          user.plexUsername = account.username;
          user.userType = UserType.PLEX;

          await userRepository.save(user);
        }
      } catch (e) {
        logger.error('Something went wrong fetching Plex users', {
          label: 'API',
          errorMessage: e.message,
        });
      }
    }

    if (
      user.plexId &&
      user.plexId !== mainUser.plexId &&
      !(await mainPlexTv.checkUserAccess(user.plexId))
    ) {
      logger.warn(
        'Failed sign-in attempt from Plex user without access to the media server',
        {
          label: 'API',
          account: {
            ip: req.ip,
            email: body.email,
            userId: user.id,
            plexId: user.plexId,
          },
        }
      );
      return next({
        status: 403,
        message: 'Access denied.',
      });
    }

    // Set logged in session
    if (user && req.session) {
      req.session.userId = user.id;
    }

    return res.status(200).json(user?.filter() ?? {});
  } catch (e) {
    logger.error(
      'Something went wrong authenticating with Overseerr password',
      {
        label: 'API',
        errorMessage: e.message,
        ip: req.ip,
        email: body.email,
      }
    );
    return next({
      status: 500,
      message: 'Unable to authenticate.',
    });
  }
});

authRoutes.post('/logout', (req, res, next) => {
  req.session?.destroy((err) => {
    if (err) {
      return next({
        status: 500,
        message: 'Something went wrong.',
      });
    }

    return res.status(200).json({ status: 'ok' });
  });
});

authRoutes.post('/reset-password', async (req, res, next) => {
  const userRepository = getRepository(User);
  const body = req.body as { email?: string };

  if (!body.email) {
    return next({
      status: 500,
      message: 'Email address required.',
    });
  }

  const user = await userRepository
    .createQueryBuilder('user')
    .where('user.email = :email', { email: body.email.toLowerCase() })
    .getOne();

  if (user) {
    await user.resetPassword();
    userRepository.save(user);
    logger.info('Successfully sent password reset link', {
      label: 'API',
      ip: req.ip,
      email: body.email,
    });
  } else {
    logger.error('Something went wrong sending password reset link', {
      label: 'API',
      ip: req.ip,
      email: body.email,
    });
  }

  return res.status(200).json({ status: 'ok' });
});

authRoutes.post('/reset-password/:guid', async (req, res, next) => {
  const userRepository = getRepository(User);

  if (!req.body.password || req.body.password?.length < 8) {
    logger.warn('Failed password reset attempt using invalid new password', {
      label: 'API',
      ip: req.ip,
      guid: req.params.guid,
    });
    return next({
      status: 500,
      message: 'Password must be at least 8 characters long.',
    });
  }

  const user = await userRepository.findOne({
    where: { resetPasswordGuid: req.params.guid },
  });

  if (!user) {
    logger.warn('Failed password reset attempt using invalid recovery link', {
      label: 'API',
      ip: req.ip,
      guid: req.params.guid,
    });
    return next({
      status: 500,
      message: 'Invalid password reset link.',
    });
  }

  if (
    !user.recoveryLinkExpirationDate ||
    user.recoveryLinkExpirationDate <= new Date()
  ) {
    logger.warn('Failed password reset attempt using expired recovery link', {
      label: 'API',
      ip: req.ip,
      guid: req.params.guid,
      email: user.email,
    });
    return next({
      status: 500,
      message: 'Invalid password reset link.',
    });
  }
  user.recoveryLinkExpirationDate = null;
  await user.setPassword(req.body.password);
  userRepository.save(user);
  logger.info('Successfully reset password', {
    label: 'API',
    ip: req.ip,
    guid: req.params.guid,
    email: user.email,
  });

  return res.status(200).json({ status: 'ok' });
});

export default authRoutes;<|MERGE_RESOLUTION|>--- conflicted
+++ resolved
@@ -323,13 +323,12 @@
       );
 
       // User doesn't exist, and there are no users in the database, we'll create the user
-<<<<<<< HEAD
       // with admin permissions
       switch (body.serverType) {
         case MediaServerType.EMBY:
           settings.main.mediaServerType = MediaServerType.EMBY;
           user = new User({
-            email: body.email,
+            email: body.email || account.User.Name,
             jellyfinUsername: account.User.Name,
             jellyfinUserId: account.User.Id,
             jellyfinDeviceId: deviceId,
@@ -337,14 +336,17 @@
             permissions: Permission.ADMIN,
             avatar: account.User.PrimaryImageTag
               ? `${jellyfinHost}/Users/${account.User.Id}/Images/Primary/?tag=${account.User.PrimaryImageTag}&quality=90`
-              : gravatarUrl(body.email ?? '', { default: 'mm', size: 200 }),
+              : gravatarUrl(body.email || account.User.Name, {
+                  default: 'mm',
+                  size: 200,
+                }),
             userType: UserType.EMBY,
           });
           break;
         case MediaServerType.JELLYFIN:
           settings.main.mediaServerType = MediaServerType.JELLYFIN;
           user = new User({
-            email: body.email,
+            email: body.email || account.User.Name,
             jellyfinUsername: account.User.Name,
             jellyfinUserId: account.User.Id,
             jellyfinDeviceId: deviceId,
@@ -352,32 +354,16 @@
             permissions: Permission.ADMIN,
             avatar: account.User.PrimaryImageTag
               ? `${jellyfinHost}/Users/${account.User.Id}/Images/Primary/?tag=${account.User.PrimaryImageTag}&quality=90`
-              : gravatarUrl(body.email ?? '', { default: 'mm', size: 200 }),
+              : gravatarUrl(body.email || account.User.Name, {
+                  default: 'mm',
+                  size: 200,
+                }),
             userType: UserType.JELLYFIN,
           });
           break;
         default:
           throw new Error('select_server_type');
       }
-=======
-      // with admin permission
-      settings.main.mediaServerType = MediaServerType.JELLYFIN;
-      user = new User({
-        email: body.email || account.User.Name,
-        jellyfinUsername: account.User.Name,
-        jellyfinUserId: account.User.Id,
-        jellyfinDeviceId: deviceId,
-        jellyfinAuthToken: account.AccessToken,
-        permissions: Permission.ADMIN,
-        avatar: account.User.PrimaryImageTag
-          ? `${jellyfinHost}/Users/${account.User.Id}/Images/Primary/?tag=${account.User.PrimaryImageTag}&quality=90`
-          : gravatarUrl(body.email || account.User.Name, {
-              default: 'mm',
-              size: 200,
-            }),
-        userType: UserType.JELLYFIN,
-      });
->>>>>>> d5f817e7
 
       const serverName = await jellyfinserver.getServerName();
 
@@ -418,11 +404,7 @@
       if (account.User.PrimaryImageTag) {
         user.avatar = `${jellyfinHost}/Users/${account.User.Id}/Images/Primary/?tag=${account.User.PrimaryImageTag}&quality=90`;
       } else {
-<<<<<<< HEAD
-        user.avatar = gravatarUrl(body.email ?? '', {
-=======
         user.avatar = gravatarUrl(user.email || account.User.Name, {
->>>>>>> d5f817e7
           default: 'mm',
           size: 200,
         });
@@ -473,19 +455,14 @@
         permissions: settings.main.defaultPermissions,
         avatar: account.User.PrimaryImageTag
           ? `${jellyfinHost}/Users/${account.User.Id}/Images/Primary/?tag=${account.User.PrimaryImageTag}&quality=90`
-<<<<<<< HEAD
-          : gravatarUrl(body.email ?? '', { default: 'mm', size: 200 }),
+          : gravatarUrl(body.email || account.User.Name, {
+              default: 'mm',
+              size: 200,
+            }),
         userType:
           settings.main.mediaServerType === MediaServerType.JELLYFIN
             ? UserType.JELLYFIN
             : UserType.EMBY,
-=======
-          : gravatarUrl(body.email || account.User.Name, {
-              default: 'mm',
-              size: 200,
-            }),
-        userType: UserType.JELLYFIN,
->>>>>>> d5f817e7
       });
       //initialize Jellyfin/Emby users with local login
       const passedExplicitPassword = body.password && body.password.length > 0;
