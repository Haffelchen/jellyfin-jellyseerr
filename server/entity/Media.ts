import RadarrAPI from '@server/api/servarr/radarr';
import SonarrAPI from '@server/api/servarr/sonarr';
import { MediaStatus, MediaType } from '@server/constants/media';
import { getRepository } from '@server/datasource';
import type { DownloadingItem } from '@server/lib/downloadtracker';
import downloadTracker from '@server/lib/downloadtracker';
import { getSettings } from '@server/lib/settings';
import logger from '@server/logger';
import {
  AfterLoad,
  Column,
  CreateDateColumn,
  Entity,
  In,
  Index,
  OneToMany,
  PrimaryGeneratedColumn,
  UpdateDateColumn,
} from 'typeorm';
<<<<<<< HEAD
import RadarrAPI from '../api/servarr/radarr';
import SonarrAPI from '../api/servarr/sonarr';
import { MediaStatus, MediaType } from '../constants/media';
import { MediaServerType } from '../constants/server';
import downloadTracker, { DownloadingItem } from '../lib/downloadtracker';
import { getSettings } from '../lib/settings';
import logger from '../logger';
=======
>>>>>>> 03d5e566
import Issue from './Issue';
import { MediaRequest } from './MediaRequest';
import Season from './Season';

@Entity()
class Media {
  public static async getRelatedMedia(
    tmdbIds: number | number[]
  ): Promise<Media[]> {
    const mediaRepository = getRepository(Media);

    try {
      let finalIds: number[];
      if (!Array.isArray(tmdbIds)) {
        finalIds = [tmdbIds];
      } else {
        finalIds = tmdbIds;
      }

      const media = await mediaRepository.find({
        where: { tmdbId: In(finalIds) },
      });

      return media;
    } catch (e) {
      logger.error(e.message);
      return [];
    }
  }

  public static async getMedia(
    id: number,
    mediaType: MediaType
  ): Promise<Media | undefined> {
    const mediaRepository = getRepository(Media);

    try {
      const media = await mediaRepository.findOne({
        where: { tmdbId: id, mediaType },
        relations: { requests: true, issues: true },
      });

      return media ?? undefined;
    } catch (e) {
      logger.error(e.message);
      return undefined;
    }
  }

  @PrimaryGeneratedColumn()
  public id: number;

  @Column({ type: 'varchar' })
  public mediaType: MediaType;

  @Column()
  @Index()
  public tmdbId: number;

  @Column({ unique: true, nullable: true })
  @Index()
  public tvdbId?: number;

  @Column({ nullable: true })
  @Index()
  public imdbId?: string;

  @Column({ type: 'int', default: MediaStatus.UNKNOWN })
  public status: MediaStatus;

  @Column({ type: 'int', default: MediaStatus.UNKNOWN })
  public status4k: MediaStatus;

  @OneToMany(() => MediaRequest, (request) => request.media, { cascade: true })
  public requests: MediaRequest[];

  @OneToMany(() => Season, (season) => season.media, {
    cascade: true,
    eager: true,
  })
  public seasons: Season[];

  @OneToMany(() => Issue, (issue) => issue.media, { cascade: true })
  public issues: Issue[];

  @CreateDateColumn()
  public createdAt: Date;

  @UpdateDateColumn()
  public updatedAt: Date;

  @Column({ type: 'datetime', default: () => 'CURRENT_TIMESTAMP' })
  public lastSeasonChange: Date;

  @Column({ type: 'datetime', nullable: true })
  public mediaAddedAt: Date;

  @Column({ nullable: true })
  public serviceId?: number;

  @Column({ nullable: true })
  public serviceId4k?: number;

  @Column({ nullable: true })
  public externalServiceId?: number;

  @Column({ nullable: true })
  public externalServiceId4k?: number;

  @Column({ nullable: true })
  public externalServiceSlug?: string;

  @Column({ nullable: true })
  public externalServiceSlug4k?: string;

  @Column({ nullable: true })
  public ratingKey?: string;

  @Column({ nullable: true })
  public ratingKey4k?: string;

  @Column({ nullable: true })
  public jellyfinMediaId?: string;

  @Column({ nullable: true })
  public jellyfinMediaId4k?: string;

  public serviceUrl?: string;
  public serviceUrl4k?: string;
  public downloadStatus?: DownloadingItem[] = [];
  public downloadStatus4k?: DownloadingItem[] = [];

  public mediaUrl?: string;
  public mediaUrl4k?: string;

  public iOSPlexUrl?: string;
  public iOSPlexUrl4k?: string;

  public tautulliUrl?: string;
  public tautulliUrl4k?: string;

  constructor(init?: Partial<Media>) {
    Object.assign(this, init);
  }

  @AfterLoad()
  public setPlexUrls(): void {
    const { machineId, webAppUrl } = getSettings().plex;
    const { externalUrl: tautulliUrl } = getSettings().tautulli;

    if (getSettings().main.mediaServerType == MediaServerType.PLEX) {
      if (this.ratingKey) {
        this.mediaUrl = `${
          webAppUrl ? webAppUrl : 'https://app.plex.tv/desktop'
        }#!/server/${machineId}/details?key=%2Flibrary%2Fmetadata%2F${
          this.ratingKey
        }`;

<<<<<<< HEAD
        if (tautulliUrl) {
          this.tautulliUrl = `${tautulliUrl}/info?rating_key=${this.ratingKey}`;
        }
=======
      this.iOSPlexUrl = `plex://preplay/?metadataKey=%2Flibrary%2Fmetadata%2F${this.ratingKey}&server=${machineId}`;

      if (tautulliUrl) {
        this.tautulliUrl = `${tautulliUrl}/info?rating_key=${this.ratingKey}`;
>>>>>>> 03d5e566
      }

      if (this.ratingKey4k) {
        this.mediaUrl4k = `${
          webAppUrl ? webAppUrl : 'https://app.plex.tv/desktop'
        }#!/server/${machineId}/details?key=%2Flibrary%2Fmetadata%2F${
          this.ratingKey4k
        }`;

<<<<<<< HEAD
        if (tautulliUrl) {
          this.tautulliUrl4k = `${tautulliUrl}/info?rating_key=${this.ratingKey4k}`;
        }
      }
    } else {
      const pageName =
        process.env.JELLYFIN_TYPE === 'emby' ? 'item' : 'details';
      const { serverId, hostname, externalHostname } = getSettings().jellyfin;
      const jellyfinHost =
        externalHostname && externalHostname.length > 0
          ? externalHostname
          : hostname;
      if (this.jellyfinMediaId) {
        this.mediaUrl = `${jellyfinHost}/web/index.html#!/${pageName}?id=${this.jellyfinMediaId}&context=home&serverId=${serverId}`;
      }
      if (this.jellyfinMediaId4k) {
        this.mediaUrl4k = `${jellyfinHost}/web/index.html#!/${pageName}?id=${this.jellyfinMediaId4k}&context=home&serverId=${serverId}`;
=======
      this.iOSPlexUrl4k = `plex://preplay/?metadataKey=%2Flibrary%2Fmetadata%2F${this.ratingKey4k}&server=${machineId}`;

      if (tautulliUrl) {
        this.tautulliUrl4k = `${tautulliUrl}/info?rating_key=${this.ratingKey4k}`;
>>>>>>> 03d5e566
      }
    }
  }

  @AfterLoad()
  public setServiceUrl(): void {
    if (this.mediaType === MediaType.MOVIE) {
      if (this.serviceId !== null && this.externalServiceSlug !== null) {
        const settings = getSettings();
        const server = settings.radarr.find(
          (radarr) => radarr.id === this.serviceId
        );

        if (server) {
          this.serviceUrl = server.externalUrl
            ? `${server.externalUrl}/movie/${this.externalServiceSlug}`
            : RadarrAPI.buildUrl(server, `/movie/${this.externalServiceSlug}`);
        }
      }

      if (this.serviceId4k !== null && this.externalServiceSlug4k !== null) {
        const settings = getSettings();
        const server = settings.radarr.find(
          (radarr) => radarr.id === this.serviceId4k
        );

        if (server) {
          this.serviceUrl4k = server.externalUrl
            ? `${server.externalUrl}/movie/${this.externalServiceSlug4k}`
            : RadarrAPI.buildUrl(
                server,
                `/movie/${this.externalServiceSlug4k}`
              );
        }
      }
    }

    if (this.mediaType === MediaType.TV) {
      if (this.serviceId !== null && this.externalServiceSlug !== null) {
        const settings = getSettings();
        const server = settings.sonarr.find(
          (sonarr) => sonarr.id === this.serviceId
        );

        if (server) {
          this.serviceUrl = server.externalUrl
            ? `${server.externalUrl}/series/${this.externalServiceSlug}`
            : SonarrAPI.buildUrl(server, `/series/${this.externalServiceSlug}`);
        }
      }

      if (this.serviceId4k !== null && this.externalServiceSlug4k !== null) {
        const settings = getSettings();
        const server = settings.sonarr.find(
          (sonarr) => sonarr.id === this.serviceId4k
        );

        if (server) {
          this.serviceUrl4k = server.externalUrl
            ? `${server.externalUrl}/series/${this.externalServiceSlug4k}`
            : SonarrAPI.buildUrl(
                server,
                `/series/${this.externalServiceSlug4k}`
              );
        }
      }
    }
  }

  @AfterLoad()
  public getDownloadingItem(): void {
    if (this.mediaType === MediaType.MOVIE) {
      if (
        this.externalServiceId !== undefined &&
        this.serviceId !== undefined
      ) {
        this.downloadStatus = downloadTracker.getMovieProgress(
          this.serviceId,
          this.externalServiceId
        );
      }

      if (
        this.externalServiceId4k !== undefined &&
        this.serviceId4k !== undefined
      ) {
        this.downloadStatus4k = downloadTracker.getMovieProgress(
          this.serviceId4k,
          this.externalServiceId4k
        );
      }
    }

    if (this.mediaType === MediaType.TV) {
      if (
        this.externalServiceId !== undefined &&
        this.serviceId !== undefined
      ) {
        this.downloadStatus = downloadTracker.getSeriesProgress(
          this.serviceId,
          this.externalServiceId
        );
      }

      if (
        this.externalServiceId4k !== undefined &&
        this.serviceId4k !== undefined
      ) {
        this.downloadStatus4k = downloadTracker.getSeriesProgress(
          this.serviceId4k,
          this.externalServiceId4k
        );
      }
    }
  }
}

export default Media;<|MERGE_RESOLUTION|>--- conflicted
+++ resolved
@@ -1,6 +1,7 @@
 import RadarrAPI from '@server/api/servarr/radarr';
 import SonarrAPI from '@server/api/servarr/sonarr';
 import { MediaStatus, MediaType } from '@server/constants/media';
+import { MediaServerType } from '@server/constants/server';
 import { getRepository } from '@server/datasource';
 import type { DownloadingItem } from '@server/lib/downloadtracker';
 import downloadTracker from '@server/lib/downloadtracker';
@@ -17,16 +18,6 @@
   PrimaryGeneratedColumn,
   UpdateDateColumn,
 } from 'typeorm';
-<<<<<<< HEAD
-import RadarrAPI from '../api/servarr/radarr';
-import SonarrAPI from '../api/servarr/sonarr';
-import { MediaStatus, MediaType } from '../constants/media';
-import { MediaServerType } from '../constants/server';
-import downloadTracker, { DownloadingItem } from '../lib/downloadtracker';
-import { getSettings } from '../lib/settings';
-import logger from '../logger';
-=======
->>>>>>> 03d5e566
 import Issue from './Issue';
 import { MediaRequest } from './MediaRequest';
 import Season from './Season';
@@ -185,49 +176,40 @@
           this.ratingKey
         }`;
 
-<<<<<<< HEAD
+        this.iOSPlexUrl = `plex://preplay/?metadataKey=%2Flibrary%2Fmetadata%2F${this.ratingKey}&server=${machineId}`;
+
         if (tautulliUrl) {
           this.tautulliUrl = `${tautulliUrl}/info?rating_key=${this.ratingKey}`;
         }
-=======
-      this.iOSPlexUrl = `plex://preplay/?metadataKey=%2Flibrary%2Fmetadata%2F${this.ratingKey}&server=${machineId}`;
-
-      if (tautulliUrl) {
-        this.tautulliUrl = `${tautulliUrl}/info?rating_key=${this.ratingKey}`;
->>>>>>> 03d5e566
-      }
-
-      if (this.ratingKey4k) {
-        this.mediaUrl4k = `${
-          webAppUrl ? webAppUrl : 'https://app.plex.tv/desktop'
-        }#!/server/${machineId}/details?key=%2Flibrary%2Fmetadata%2F${
-          this.ratingKey4k
-        }`;
-
-<<<<<<< HEAD
-        if (tautulliUrl) {
-          this.tautulliUrl4k = `${tautulliUrl}/info?rating_key=${this.ratingKey4k}`;
-        }
-      }
-    } else {
-      const pageName =
-        process.env.JELLYFIN_TYPE === 'emby' ? 'item' : 'details';
-      const { serverId, hostname, externalHostname } = getSettings().jellyfin;
-      const jellyfinHost =
-        externalHostname && externalHostname.length > 0
-          ? externalHostname
-          : hostname;
-      if (this.jellyfinMediaId) {
-        this.mediaUrl = `${jellyfinHost}/web/index.html#!/${pageName}?id=${this.jellyfinMediaId}&context=home&serverId=${serverId}`;
-      }
-      if (this.jellyfinMediaId4k) {
-        this.mediaUrl4k = `${jellyfinHost}/web/index.html#!/${pageName}?id=${this.jellyfinMediaId4k}&context=home&serverId=${serverId}`;
-=======
-      this.iOSPlexUrl4k = `plex://preplay/?metadataKey=%2Flibrary%2Fmetadata%2F${this.ratingKey4k}&server=${machineId}`;
-
-      if (tautulliUrl) {
-        this.tautulliUrl4k = `${tautulliUrl}/info?rating_key=${this.ratingKey4k}`;
->>>>>>> 03d5e566
+
+        if (this.ratingKey4k) {
+          this.mediaUrl4k = `${
+            webAppUrl ? webAppUrl : 'https://app.plex.tv/desktop'
+          }#!/server/${machineId}/details?key=%2Flibrary%2Fmetadata%2F${
+            this.ratingKey4k
+          }`;
+
+          this.iOSPlexUrl4k = `plex://preplay/?metadataKey=%2Flibrary%2Fmetadata%2F${this.ratingKey4k}&server=${machineId}`;
+
+          if (tautulliUrl) {
+            this.tautulliUrl4k = `${tautulliUrl}/info?rating_key=${this.ratingKey4k}`;
+          }
+        } else {
+          const pageName =
+            process.env.JELLYFIN_TYPE === 'emby' ? 'item' : 'details';
+          const { serverId, hostname, externalHostname } =
+            getSettings().jellyfin;
+          const jellyfinHost =
+            externalHostname && externalHostname.length > 0
+              ? externalHostname
+              : hostname;
+          if (this.jellyfinMediaId) {
+            this.mediaUrl = `${jellyfinHost}/web/index.html#!/${pageName}?id=${this.jellyfinMediaId}&context=home&serverId=${serverId}`;
+          }
+          if (this.jellyfinMediaId4k) {
+            this.mediaUrl4k = `${jellyfinHost}/web/index.html#!/${pageName}?id=${this.jellyfinMediaId4k}&context=home&serverId=${serverId}`;
+          }
+        }
       }
     }
   }
