import RadarrAPI from '@server/api/servarr/radarr';
import SonarrAPI from '@server/api/servarr/sonarr';
import { MediaStatus, MediaType } from '@server/constants/media';
import { MediaServerType } from '@server/constants/server';
import { getRepository } from '@server/datasource';
import type { User } from '@server/entity/User';
import { Watchlist } from '@server/entity/Watchlist';
import type { DownloadingItem } from '@server/lib/downloadtracker';
import downloadTracker from '@server/lib/downloadtracker';
import { getSettings } from '@server/lib/settings';
import logger from '@server/logger';
<<<<<<< HEAD
import { DbAwareColumn } from '@server/utils/DbColumnHelper';
=======
import { getHostname } from '@server/utils/getHostname';
>>>>>>> 4fddf890
import {
  AfterLoad,
  Column,
  CreateDateColumn,
  Entity,
  Index,
  OneToMany,
  PrimaryGeneratedColumn,
  UpdateDateColumn,
} from 'typeorm';
import Issue from './Issue';
import { MediaRequest } from './MediaRequest';
import Season from './Season';

@Entity()
class Media {
  public static async getRelatedMedia(
    user: User | undefined,
    tmdbIds: number | number[]
  ): Promise<Media[]> {
    const mediaRepository = getRepository(Media);

    try {
      let finalIds: number[];
      if (!Array.isArray(tmdbIds)) {
        finalIds = [tmdbIds];
      } else {
        finalIds = tmdbIds;
      }

      const media = await mediaRepository
        .createQueryBuilder('media')
        .leftJoinAndSelect(
          'media.watchlists',
          'watchlist',
          'media.id= watchlist.media and watchlist.requestedBy = :userId',
          { userId: user?.id }
        ) //,
        .where(' media.tmdbId in (:...finalIds)', { finalIds })
        .getMany();

      return media;
    } catch (e) {
      logger.error(e.message);
      return [];
    }
  }

  public static async getMedia(
    id: number,
    mediaType: MediaType
  ): Promise<Media | undefined> {
    const mediaRepository = getRepository(Media);

    try {
      const media = await mediaRepository.findOne({
        where: { tmdbId: id, mediaType },
        relations: { requests: true, issues: true },
      });

      return media ?? undefined;
    } catch (e) {
      logger.error(e.message);
      return undefined;
    }
  }

  @PrimaryGeneratedColumn()
  public id: number;

  @Column({ type: 'varchar' })
  public mediaType: MediaType;

  @Column()
  @Index()
  public tmdbId: number;

  @Column({ unique: true, nullable: true })
  @Index()
  public tvdbId?: number;

  @Column({ nullable: true })
  @Index()
  public imdbId?: string;

  @Column({ type: 'int', default: MediaStatus.UNKNOWN })
  public status: MediaStatus;

  @Column({ type: 'int', default: MediaStatus.UNKNOWN })
  public status4k: MediaStatus;

  @OneToMany(() => MediaRequest, (request) => request.media, { cascade: true })
  public requests: MediaRequest[];

  @OneToMany(() => Watchlist, (watchlist) => watchlist.media)
  public watchlists: null | Watchlist[];

  @OneToMany(() => Season, (season) => season.media, {
    cascade: true,
    eager: true,
  })
  public seasons: Season[];

  @OneToMany(() => Issue, (issue) => issue.media, { cascade: true })
  public issues: Issue[];

  @CreateDateColumn()
  public createdAt: Date;

  @UpdateDateColumn()
  public updatedAt: Date;

  @DbAwareColumn({ type: 'datetime', default: () => 'CURRENT_TIMESTAMP' })
  public lastSeasonChange: Date;

  @DbAwareColumn({ type: 'datetime', nullable: true })
  public mediaAddedAt: Date;

  @Column({ nullable: true, type: 'int' })
  public serviceId?: number | null;

  @Column({ nullable: true, type: 'int' })
  public serviceId4k?: number | null;

  @Column({ nullable: true, type: 'int' })
  public externalServiceId?: number | null;

  @Column({ nullable: true, type: 'int' })
  public externalServiceId4k?: number | null;

  @Column({ nullable: true, type: 'varchar' })
  public externalServiceSlug?: string | null;

  @Column({ nullable: true, type: 'varchar' })
  public externalServiceSlug4k?: string | null;

  @Column({ nullable: true, type: 'varchar' })
  public ratingKey?: string | null;

  @Column({ nullable: true, type: 'varchar' })
  public ratingKey4k?: string | null;

  @Column({ nullable: true, type: 'varchar' })
  public jellyfinMediaId?: string | null;

  @Column({ nullable: true, type: 'varchar' })
  public jellyfinMediaId4k?: string | null;

  public serviceUrl?: string;
  public serviceUrl4k?: string;
  public downloadStatus?: DownloadingItem[] = [];
  public downloadStatus4k?: DownloadingItem[] = [];

  public mediaUrl?: string;
  public mediaUrl4k?: string;

  public iOSPlexUrl?: string;
  public iOSPlexUrl4k?: string;

  public tautulliUrl?: string;
  public tautulliUrl4k?: string;

  constructor(init?: Partial<Media>) {
    Object.assign(this, init);
  }

  @AfterLoad()
  public setPlexUrls(): void {
    const { machineId, webAppUrl } = getSettings().plex;
    const { externalUrl: tautulliUrl } = getSettings().tautulli;

    if (getSettings().main.mediaServerType == MediaServerType.PLEX) {
      if (this.ratingKey) {
        this.mediaUrl = `${
          webAppUrl ? webAppUrl : 'https://app.plex.tv/desktop'
        }#!/server/${machineId}/details?key=%2Flibrary%2Fmetadata%2F${
          this.ratingKey
        }`;

        this.iOSPlexUrl = `plex://preplay/?metadataKey=%2Flibrary%2Fmetadata%2F${this.ratingKey}&server=${machineId}`;

        if (tautulliUrl) {
          this.tautulliUrl = `${tautulliUrl}/info?rating_key=${this.ratingKey}`;
        }

        if (this.ratingKey4k) {
          this.mediaUrl4k = `${
            webAppUrl ? webAppUrl : 'https://app.plex.tv/desktop'
          }#!/server/${machineId}/details?key=%2Flibrary%2Fmetadata%2F${
            this.ratingKey4k
          }`;

          this.iOSPlexUrl4k = `plex://preplay/?metadataKey=%2Flibrary%2Fmetadata%2F${this.ratingKey4k}&server=${machineId}`;

          if (tautulliUrl) {
            this.tautulliUrl4k = `${tautulliUrl}/info?rating_key=${this.ratingKey4k}`;
          }
        }
      }
    } else {
      const pageName =
        process.env.JELLYFIN_TYPE === 'emby' ? 'item' : 'details';
      const { serverId, externalHostname } = getSettings().jellyfin;

      const jellyfinHost =
        externalHostname && externalHostname.length > 0
          ? externalHostname
          : getHostname();

      if (this.jellyfinMediaId) {
        this.mediaUrl = `${jellyfinHost}/web/index.html#!/${pageName}?id=${this.jellyfinMediaId}&context=home&serverId=${serverId}`;
      }
      if (this.jellyfinMediaId4k) {
        this.mediaUrl4k = `${jellyfinHost}/web/index.html#!/${pageName}?id=${this.jellyfinMediaId}&context=home&serverId=${serverId}`;
      }
    }
  }

  @AfterLoad()
  public setServiceUrl(): void {
    if (this.mediaType === MediaType.MOVIE) {
      if (this.serviceId !== null && this.externalServiceSlug !== null) {
        const settings = getSettings();
        const server = settings.radarr.find(
          (radarr) => radarr.id === this.serviceId
        );

        if (server) {
          this.serviceUrl = server.externalUrl
            ? `${server.externalUrl}/movie/${this.externalServiceSlug}`
            : RadarrAPI.buildUrl(server, `/movie/${this.externalServiceSlug}`);
        }
      }

      if (this.serviceId4k !== null && this.externalServiceSlug4k !== null) {
        const settings = getSettings();
        const server = settings.radarr.find(
          (radarr) => radarr.id === this.serviceId4k
        );

        if (server) {
          this.serviceUrl4k = server.externalUrl
            ? `${server.externalUrl}/movie/${this.externalServiceSlug4k}`
            : RadarrAPI.buildUrl(
                server,
                `/movie/${this.externalServiceSlug4k}`
              );
        }
      }
    }

    if (this.mediaType === MediaType.TV) {
      if (this.serviceId !== null && this.externalServiceSlug !== null) {
        const settings = getSettings();
        const server = settings.sonarr.find(
          (sonarr) => sonarr.id === this.serviceId
        );

        if (server) {
          this.serviceUrl = server.externalUrl
            ? `${server.externalUrl}/series/${this.externalServiceSlug}`
            : SonarrAPI.buildUrl(server, `/series/${this.externalServiceSlug}`);
        }
      }

      if (this.serviceId4k !== null && this.externalServiceSlug4k !== null) {
        const settings = getSettings();
        const server = settings.sonarr.find(
          (sonarr) => sonarr.id === this.serviceId4k
        );

        if (server) {
          this.serviceUrl4k = server.externalUrl
            ? `${server.externalUrl}/series/${this.externalServiceSlug4k}`
            : SonarrAPI.buildUrl(
                server,
                `/series/${this.externalServiceSlug4k}`
              );
        }
      }
    }
  }

  @AfterLoad()
  public getDownloadingItem(): void {
    if (this.mediaType === MediaType.MOVIE) {
      if (
        this.externalServiceId !== undefined &&
        this.externalServiceId !== null &&
        this.serviceId !== undefined &&
        this.serviceId !== null
      ) {
        this.downloadStatus = downloadTracker.getMovieProgress(
          this.serviceId,
          this.externalServiceId
        );
      }

      if (
        this.externalServiceId4k !== undefined &&
        this.externalServiceId4k !== null &&
        this.serviceId4k !== undefined &&
        this.serviceId4k !== null
      ) {
        this.downloadStatus4k = downloadTracker.getMovieProgress(
          this.serviceId4k,
          this.externalServiceId4k
        );
      }
    }

    if (this.mediaType === MediaType.TV) {
      if (
        this.externalServiceId !== undefined &&
        this.externalServiceId !== null &&
        this.serviceId !== undefined &&
        this.serviceId !== null
      ) {
        this.downloadStatus = downloadTracker.getSeriesProgress(
          this.serviceId,
          this.externalServiceId
        );
      }

      if (
        this.externalServiceId4k !== undefined &&
        this.externalServiceId4k !== null &&
        this.serviceId4k !== undefined &&
        this.serviceId4k !== null
      ) {
        this.downloadStatus4k = downloadTracker.getSeriesProgress(
          this.serviceId4k,
          this.externalServiceId4k
        );
      }
    }
  }
}

export default Media;<|MERGE_RESOLUTION|>--- conflicted
+++ resolved
@@ -9,11 +9,8 @@
 import downloadTracker from '@server/lib/downloadtracker';
 import { getSettings } from '@server/lib/settings';
 import logger from '@server/logger';
-<<<<<<< HEAD
 import { DbAwareColumn } from '@server/utils/DbColumnHelper';
-=======
 import { getHostname } from '@server/utils/getHostname';
->>>>>>> 4fddf890
 import {
   AfterLoad,
   Column,
