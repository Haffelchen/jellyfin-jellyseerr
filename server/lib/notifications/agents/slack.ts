import axios from 'axios';
import { hasNotificationType, Notification } from '..';
import { IssueStatus, IssueTypeName } from '../../../constants/issue';
import logger from '../../../logger';
import { getSettings, NotificationAgentSlack } from '../../settings';
import { BaseAgent, NotificationAgent, NotificationPayload } from './agent';

interface EmbedField {
  type: 'plain_text' | 'mrkdwn';
  text: string;
}

interface TextItem {
  type: 'plain_text' | 'mrkdwn';
  text: string;
  emoji?: boolean;
}

interface Element {
  type: 'button';
  text?: TextItem;
  action_id: string;
  url?: string;
  value?: string;
  style?: 'primary' | 'danger';
}

interface EmbedBlock {
  type: 'header' | 'actions' | 'section' | 'context';
  block_id?: 'section789';
  text?: TextItem;
  fields?: EmbedField[];
  accessory?: {
    type: 'image';
    image_url: string;
    alt_text: string;
  };
  elements?: (Element | TextItem)[];
}

interface SlackBlockEmbed {
  text: string;
  blocks: EmbedBlock[];
}

class SlackAgent
  extends BaseAgent<NotificationAgentSlack>
  implements NotificationAgent
{
  protected getSettings(): NotificationAgentSlack {
    if (this.settings) {
      return this.settings;
    }

    const settings = getSettings();

    return settings.notifications.agents.slack;
  }

  public buildEmbed(
    type: Notification,
    payload: NotificationPayload
  ): SlackBlockEmbed {
    const { applicationUrl, applicationTitle } = getSettings().main;

    const fields: EmbedField[] = [];

    if (payload.request) {
      fields.push({
        type: 'mrkdwn',
        text: `*Requested By*\n${payload.request.requestedBy.displayName}`,
      });

      let status = '';
      switch (type) {
        case Notification.MEDIA_PENDING:
          status = 'Pending Approval';
          break;
        case Notification.MEDIA_APPROVED:
        case Notification.MEDIA_AUTO_APPROVED:
          status = 'Processing';
          break;
        case Notification.MEDIA_AVAILABLE:
          status = 'Available';
          break;
        case Notification.MEDIA_DECLINED:
          status = 'Declined';
          break;
        case Notification.MEDIA_FAILED:
          status = 'Failed';
          break;
      }

      if (status) {
        fields.push({
          type: 'mrkdwn',
          text: `*Request Status*\n${status}`,
        });
      }
    } else if (payload.comment) {
      fields.push({
        type: 'mrkdwn',
        text: `*Comment from ${payload.comment.user.displayName}*\n${payload.comment.message}`,
      });
    } else if (payload.issue) {
      fields.push(
        {
          type: 'mrkdwn',
          text: `*Reported By*\n${payload.issue.createdBy.displayName}`,
        },
        {
          type: 'mrkdwn',
          text: `*Issue Type*\n${IssueTypeName[payload.issue.issueType]}`,
        },
        {
          type: 'mrkdwn',
          text: `*Issue Status*\n${
            payload.issue.status === IssueStatus.OPEN ? 'Open' : 'Resolved'
          }`,
        }
      );
    }

    for (const extra of payload.extra ?? []) {
      fields.push({
        type: 'mrkdwn',
        text: `*${extra.name}*\n${extra.value}`,
      });
    }

    const blocks: EmbedBlock[] = [];

    if (payload.event) {
      blocks.push({
        type: 'context',
        elements: [
          {
            type: 'mrkdwn',
            text: `*${payload.event}*`,
          },
        ],
      });
    }

    blocks.push({
      type: 'header',
      text: {
        type: 'plain_text',
        text: payload.subject,
      },
    });

    if (payload.message) {
      blocks.push({
        type: 'section',
        text: {
          type: 'mrkdwn',
          text: payload.message,
        },
        accessory: payload.image
          ? {
              type: 'image',
              image_url: payload.image,
              alt_text: payload.subject,
            }
          : undefined,
      });
    }

    if (fields.length > 0) {
      blocks.push({
        type: 'section',
        fields,
      });
    }

    const url = applicationUrl
      ? payload.issue
        ? `${applicationUrl}/issues/${payload.issue.id}`
        : payload.media
        ? `${applicationUrl}/${payload.media.mediaType}/${payload.media.tmdbId}`
        : undefined
      : undefined;

    if (url) {
      blocks.push({
        type: 'actions',
        elements: [
          {
            action_id: 'open-in-overseerr',
            type: 'button',
<<<<<<< HEAD
            url: actionUrl,
            value: 'open_jellyseerr',
=======
            url,
>>>>>>> 54067e04
            text: {
              type: 'plain_text',
              text: `View ${
                payload.issue ? 'Issue' : 'Media'
              } in ${applicationTitle}`,
            },
          },
        ],
      });
    }

    return {
      text: payload.event ?? payload.subject,
      blocks,
    };
  }

  public shouldSend(): boolean {
    const settings = this.getSettings();

    if (settings.enabled && settings.options.webhookUrl) {
      return true;
    }

    return false;
  }

  public async send(
    type: Notification,
    payload: NotificationPayload
  ): Promise<boolean> {
    const settings = this.getSettings();

    if (!hasNotificationType(type, settings.types ?? 0)) {
      return true;
    }

    logger.debug('Sending Slack notification', {
      label: 'Notifications',
      type: Notification[type],
      subject: payload.subject,
    });
    try {
      await axios.post(
        settings.options.webhookUrl,
        this.buildEmbed(type, payload)
      );

      return true;
    } catch (e) {
      logger.error('Error sending Slack notification', {
        label: 'Notifications',
        type: Notification[type],
        subject: payload.subject,
        errorMessage: e.message,
        response: e.response?.data,
      });

      return false;
    }
  }
}

export default SlackAgent;<|MERGE_RESOLUTION|>--- conflicted
+++ resolved
@@ -189,12 +189,7 @@
           {
             action_id: 'open-in-overseerr',
             type: 'button',
-<<<<<<< HEAD
-            url: actionUrl,
-            value: 'open_jellyseerr',
-=======
             url,
->>>>>>> 54067e04
             text: {
               type: 'plain_text',
               text: `View ${
